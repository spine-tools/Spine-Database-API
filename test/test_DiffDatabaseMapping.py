--- conflicted
+++ resolved
@@ -169,7 +169,15 @@
         self.db_map.add_objects({"name": "o1", "id": 1, "class_id": 1}, strict=True)
         self.db_map.add_parameter_definitions({"name": "param", "id": 1, "object_class_id": 1}, strict=True)
         self.db_map.add_parameter_values(
-            {"value": "0", "id": 1, "parameter_definition_id": 1, "object_id": 1, "object_class_id": 1, "alternative_id": 1}, strict=True
+            {
+                "value": "0",
+                "id": 1,
+                "parameter_definition_id": 1,
+                "object_id": 1,
+                "object_class_id": 1,
+                "alternative_id": 1,
+            },
+            strict=True,
         )
         self.assertEqual(len(self.db_map.parameter_value_list().all()), 1)
         self.db_map.remove_items(parameter_value_ids=[1])
@@ -183,7 +191,15 @@
         self.db_map.add_objects({"name": "o1", "id": 1, "class_id": 1}, strict=True)
         self.db_map.add_parameter_definitions({"name": "param", "id": 1, "object_class_id": 1}, strict=True)
         self.db_map.add_parameter_values(
-            {"value": "0", "id": 1, "parameter_definition_id": 1, "object_id": 1, "object_class_id": 1, "alternative_id": 1}, strict=True
+            {
+                "value": "0",
+                "id": 1,
+                "parameter_definition_id": 1,
+                "object_id": 1,
+                "object_class_id": 1,
+                "alternative_id": 1,
+            },
+            strict=True,
         )
         self.db_map.commit_session("add")
         self.assertEqual(len(self.db_map.parameter_value_list().all()), 1)
@@ -198,7 +214,15 @@
         self.db_map.add_objects({"name": "o1", "id": 1, "class_id": 1}, strict=True)
         self.db_map.add_parameter_definitions({"name": "param", "id": 1, "object_class_id": 1}, strict=True)
         self.db_map.add_parameter_values(
-            {"value": "0", "id": 1, "parameter_definition_id": 1, "object_id": 1, "object_class_id": 1, "alternative_id": 1}, strict=True
+            {
+                "value": "0",
+                "id": 1,
+                "parameter_definition_id": 1,
+                "object_id": 1,
+                "object_class_id": 1,
+                "alternative_id": 1,
+            },
+            strict=True,
         )
         self.assertEqual(len(self.db_map.parameter_value_list().all()), 1)
         self.db_map.remove_items(object_ids=[1])
@@ -212,7 +236,15 @@
         self.db_map.add_objects({"name": "o1", "id": 1, "class_id": 1}, strict=True)
         self.db_map.add_parameter_definitions({"name": "param", "id": 1, "object_class_id": 1}, strict=True)
         self.db_map.add_parameter_values(
-            {"value": "0", "id": 1, "parameter_definition_id": 1, "object_id": 1, "object_class_id": 1, "alternative_id": 1}, strict=True
+            {
+                "value": "0",
+                "id": 1,
+                "parameter_definition_id": 1,
+                "object_id": 1,
+                "object_class_id": 1,
+                "alternative_id": 1,
+            },
+            strict=True,
         )
         self.db_map.commit_session("add")
         self.assertEqual(len(self.db_map.parameter_value_list().all()), 1)
@@ -644,13 +676,20 @@
                 ),
             ]
             self.db_map.add_parameter_values(
-<<<<<<< HEAD
-                {"parameter_definition_id": 1, "object_id": 1, "object_class_id": 10, "value": '"orange"', "alternative_id": 1},
-                {"parameter_definition_id": 2, "relationship_id": 2, "relationship_class_id": 100, "value": "125", "alternative_id": 1},
-=======
-                {"parameter_definition_id": 1, "entity_id": 1, "entity_class_id": 10, "value": '"orange"'},
-                {"parameter_definition_id": 2, "entity_id": 3, "entity_class_id": 100, "value": "125"},
->>>>>>> e89f634a
+                {
+                    "parameter_definition_id": 1,
+                    "entity_id": 1,
+                    "entity_class_id": 10,
+                    "value": '"orange"',
+                    "alternative_id": 1,
+                },
+                {
+                    "parameter_definition_id": 2,
+                    "entity_id": 3,
+                    "entity_class_id": 100,
+                    "value": "125",
+                    "alternative_id": 1,
+                },
             )
         parameter_values = self.db_map.session.query(self.db_map.DiffParameterValue).all()
         self.assertEqual(len(parameter_values), 2)
@@ -778,13 +817,20 @@
                 KeyedTuple([1, 10, "color", None], labels=["id", "entity_class_id", "name", "parameter_value_list_id"])
             ]
             self.db_map.add_parameter_values(
-<<<<<<< HEAD
-                {"parameter_definition_id": 1, "object_id": 1, "object_class_id": 10, "value": '"orange"', "alternative_id": 1},
-                {"parameter_definition_id": 1, "object_id": 1, "object_class_id": 10, "value": '"blue"', "alternative_id": 1},
-=======
-                {"parameter_definition_id": 1, "entity_id": 1, "entity_class_id": 10, "value": '"orange"'},
-                {"parameter_definition_id": 1, "entity_id": 1, "entity_class_id": 10, "value": '"blue"'},
->>>>>>> e89f634a
+                {
+                    "parameter_definition_id": 1,
+                    "entity_id": 1,
+                    "entity_class_id": 10,
+                    "value": '"orange"',
+                    "alternative_id": 1,
+                },
+                {
+                    "parameter_definition_id": 1,
+                    "entity_id": 1,
+                    "entity_class_id": 10,
+                    "value": '"blue"',
+                    "alternative_id": 1,
+                },
             )
         parameter_values = self.db_map.session.query(self.db_map.DiffParameterValue).all()
         self.assertEqual(len(parameter_values), 1)
@@ -812,22 +858,14 @@
                 KeyedTuple([1, 10, "color", None], labels=["id", "entity_class_id", "name", "parameter_value_list_id"])
             ]
             mock_parameter_value_sq.value = [
-<<<<<<< HEAD
                 KeyedTuple(
-                    [1, 1, 1, None, "orange", 1],
-                    labels=["id", "parameter_definition_id", "object_id", "relationship_id", "value", "alternative_id"],
+                    [1, 1, 1, "orange", 1],
+                    labels=["id", "parameter_definition_id", "entity_id", "value", "alternative_id"],
                 )
             ]
             with self.assertRaises(SpineIntegrityError):
                 self.db_map.add_parameter_values(
-                    {"parameter_definition_id": 1, "object_id": 1, "value": "blue", "alternative_id": 1}, strict=True
-=======
-                KeyedTuple([1, 1, 1, "orange"], labels=["id", "parameter_definition_id", "entity_id", "value"])
-            ]
-            with self.assertRaises(SpineIntegrityError):
-                self.db_map.add_parameter_values(
-                    {"parameter_definition_id": 1, "entity_id": 1, "value": "blue"}, strict=True
->>>>>>> e89f634a
+                    {"parameter_definition_id": 1, "entity_id": 1, "value": "blue", "alternative_id": 1}, strict=True
                 )
 
 
