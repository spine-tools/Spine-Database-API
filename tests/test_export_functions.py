--- conflicted
+++ resolved
@@ -20,6 +20,8 @@
     export_scenario_alternatives,
     export_scenarios,
     import_alternatives,
+    import_entity_class_display_mode__entity_classes,
+    import_entity_class_display_modes,
     import_object_classes,
     import_object_parameter_values,
     import_object_parameters,
@@ -30,12 +32,7 @@
     import_relationship_parameters,
     import_relationships,
     import_scenario_alternatives,
-<<<<<<< HEAD
-    import_entity_class_display_modes,
-    import_entity_class_display_mode__entity_classes,
-=======
     import_scenarios,
->>>>>>> cadeae56
 )
 
 
