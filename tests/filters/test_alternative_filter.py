--- conflicted
+++ resolved
@@ -48,14 +48,8 @@
 
     def setUp(self):
         create_new_spine_database(self._db_url)
-<<<<<<< HEAD
-        self._out_map = DatabaseMapping(self._db_url)
-        self._db_map = DatabaseMapping(self._db_url)
-        self._diff_db_map = DatabaseMapping(self._db_url)
-=======
         self._out_db_map = DatabaseMapping(self._db_url)
         self._db_map = DatabaseMapping(self._db_url)
->>>>>>> 7525f0a0
 
     def tearDown(self):
         self._out_db_map.close()
