######################################################################################################################
# Copyright (C) 2017-2022 Spine project consortium
# Copyright Spine Database API contributors
# This file is part of Spine Database API.
# Spine Database API is free software: you can redistribute it and/or modify it under the terms of the GNU Lesser
# General Public License as published by the Free Software Foundation, either version 3 of the License, or (at your
# option) any later version. This program is distributed in the hope that it will be useful, but WITHOUT ANY WARRANTY;
# without even the implied warranty of MERCHANTABILITY or FITNESS FOR A PARTICULAR PURPOSE. See the GNU Lesser General
# Public License for more details. You should have received a copy of the GNU Lesser General Public License along with
# this program. If not, see <http://www.gnu.org/licenses/>.
######################################################################################################################
""" Unit tests for import_functions.py. """

import unittest
from spinedb_api.db_mapping import DatabaseMapping
from spinedb_api.import_functions import (
    import_alternatives,
    import_data,
    import_entity_classes,
    import_metadata,
    import_object_classes,
    import_object_metadata,
    import_object_parameter_value_metadata,
    import_object_parameter_values,
    import_object_parameters,
    import_objects,
    import_parameter_value_lists,
    import_relationship_classes,
    import_relationship_metadata,
    import_relationship_parameter_value_metadata,
    import_relationship_parameter_values,
    import_relationship_parameters,
    import_relationships,
    import_scenario_alternatives,
    import_scenarios,
<<<<<<< HEAD
    import_parameter_value_lists,
    import_metadata,
    import_object_metadata,
    import_relationship_metadata,
    import_object_parameter_value_metadata,
    import_relationship_parameter_value_metadata,
    import_entity_class_display_modes,
    import_entity_class_display_mode__entity_classes,
    import_data,
=======
>>>>>>> cadeae56
)
from spinedb_api.parameter_value import TimeSeriesFixedResolution, dump_db_value, from_database
from spinedb_api.spine_db_server import _unparse_value


def assert_import_equivalent(test, obs, exp, strict=True):
    """Helper function to assert that two dictionaries will have the same effect if passed to ``import_data()``"""
    if strict:
        test.assertEqual(obs.keys(), exp.keys())
    for key in obs:
        obs_vals = []
        for val in obs[key]:
            if val not in obs_vals:
                obs_vals.append(val)
        exp_vals = []
        for val in exp[key]:
            if val not in exp_vals:
                exp_vals.append(val)
        _assert_same_elements(test, obs_vals, exp_vals)


def _assert_same_elements(test, obs_vals, exp_vals):
    if isinstance(obs_vals, (tuple, list)) and isinstance(exp_vals, (tuple, list)):
        test.assertEqual(len(obs_vals), len(exp_vals))
        for k, exp_val in enumerate(exp_vals):
            try:
                obs_val = obs_vals[k]
            except IndexError:
                obs_val = None
            _assert_same_elements(test, obs_val, exp_val)
        return
    test.assertEqual(obs_vals, exp_vals)


def create_db_map():
    db_url = "sqlite://"
    return DatabaseMapping(db_url, username="UnitTest", create=True)


class TestIntegrationImportData(unittest.TestCase):
    def test_import_data_integration(self):
        database_url = "sqlite://"
        db_map = DatabaseMapping(database_url, username="IntegrationTest", create=True)

        object_c = ["example_class", "other_class"]  # 2 items
        objects = [["example_class", "example_object"], ["other_class", "other_object"]]  # 2 items
        relationship_c = [["example_rel_class", ["example_class", "other_class"]]]  # 1 item
        relationships = [["example_rel_class", ["example_object", "other_object"]]]  # 1 item
        obj_parameters = [["example_class", "example_parameter"]]  # 1 item
        rel_parameters = [["example_rel_class", "rel_parameter"]]  # 1 item
        object_p_values = [["example_class", "example_object", "example_parameter", 3.14]]  # 1 item
        rel_p_values = [["example_rel_class", ["example_object", "other_object"], "rel_parameter", 2.718]]  # 1
        alternatives = [["example_alternative", "An example"]]
        scenarios = [["example_scenario", True, "An example"]]
        scenario_alternatives = [["example_scenario", "example_alternative"]]

        num_imports, errors = import_data(
            db_map,
            object_classes=object_c,
            relationship_classes=relationship_c,
            object_parameters=obj_parameters,
            relationship_parameters=rel_parameters,
            objects=objects,
            relationships=relationships,
            object_parameter_values=object_p_values,
            relationship_parameter_values=rel_p_values,
            alternatives=alternatives,
            scenarios=scenarios,
            scenario_alternatives=scenario_alternatives,
        )
        db_map.close()
        self.assertEqual(num_imports, 13)
        self.assertFalse(errors)


class TestImportObjectClass(unittest.TestCase):
    def test_import_object_class(self):
        db_map = create_db_map()
        _, errors = import_object_classes(db_map, ["new_class"])
        self.assertFalse(errors)
        db_map.commit_session("test")
        self.assertIn("new_class", [oc.name for oc in db_map.query(db_map.object_class_sq)])
        db_map.close()


class TestImportObject(unittest.TestCase):
    def test_import_valid_objects(self):
        db_map = create_db_map()
        import_object_classes(db_map, ["object_class"])
        _, errors = import_objects(db_map, [["object_class", "new_object"]])
        self.assertFalse(errors)
        db_map.commit_session("test")
        self.assertIn("new_object", [o.name for o in db_map.query(db_map.object_sq)])
        db_map.close()

    def test_import_object_with_invalid_object_class_name(self):
        db_map = create_db_map()
        _, errors = import_objects(db_map, [["nonexistent_class", "new_object"]])
        self.assertTrue(errors)
        db_map.close()

    def test_import_two_objects_with_same_name(self):
        db_map = create_db_map()
        import_object_classes(db_map, ["object_class1", "object_class2"])
        _, errors = import_objects(db_map, [["object_class1", "object"], ["object_class2", "object"]])
        self.assertFalse(errors)
        db_map.commit_session("test")
        objects = {
            o.class_name: o.name
            for o in db_map.query(
                db_map.object_sq.c.name.label("name"), db_map.object_class_sq.c.name.label("class_name")
            )
        }
        expected = {"object_class1": "object", "object_class2": "object"}
        self.assertEqual(objects, expected)
        db_map.close()

    def test_import_existing_object(self):
        db_map = create_db_map()
        import_object_classes(db_map, ["object_class"])
        import_objects(db_map, [["object_class", "object"]])
        db_map.commit_session("test")
        self.assertIn("object", [o.name for o in db_map.query(db_map.object_sq)])
        _, errors = import_objects(db_map, [["object_class", "object"]])
        self.assertFalse(errors)
        self.assertIn("object", [o.name for o in db_map.query(db_map.object_sq)])
        db_map.close()


class TestImportRelationshipClass(unittest.TestCase):
    def test_import_valid_relationship_class(self):
        db_map = create_db_map()
        import_object_classes(db_map, ["object_class1", "object_class2"])
        _, errors = import_relationship_classes(db_map, [["relationship_class", ["object_class1", "object_class2"]]])
        self.assertFalse(errors)
        db_map.commit_session("test")
        relationship_classes = {
            rc.name: rc.object_class_name_list for rc in db_map.query(db_map.wide_relationship_class_sq)
        }
        expected = {"relationship_class": "object_class1,object_class2"}
        self.assertEqual(relationship_classes, expected)
        db_map.close()

    def test_import_relationship_class_with_invalid_object_class_name(self):
        db_map = create_db_map()
        import_object_classes(db_map, ["object_class"])
        _, errors = import_relationship_classes(db_map, [["relationship_class", ["object_class", "nonexistent"]]])
        self.assertTrue(errors)
        db_map.commit_session("test")
        self.assertFalse(db_map.query(db_map.wide_relationship_class_sq).all())
        db_map.close()

    def test_import_relationship_class_name_twice(self):
        db_map = create_db_map()
        import_object_classes(db_map, ["object_class1", "object_class2"])
        _, errors = import_relationship_classes(
            db_map, [["new_rc", ["object_class1", "object_class2"]], ["new_rc", ["object_class1", "object_class2"]]]
        )
        self.assertFalse(errors)
        db_map.commit_session("test")
        relationship_classes = {
            rc.name: rc.object_class_name_list for rc in db_map.query(db_map.wide_relationship_class_sq)
        }
        expected = {"new_rc": "object_class1,object_class2"}
        self.assertEqual(relationship_classes, expected)
        db_map.close()

    def test_import_existing_relationship_class(self):
        db_map = create_db_map()
        import_object_classes(db_map, ["object_class1", "object_class2"])
        import_relationship_classes(db_map, [["rc", ["object_class1", "object_class2"]]])
        _, errors = import_relationship_classes(db_map, [["rc", ["object_class1", "object_class2"]]])
        self.assertFalse(errors)
        db_map.close()

    def test_import_relationship_class_with_one_object_class_as_None(self):
        db_map = create_db_map()
        import_object_classes(db_map, ["object_class1"])
        _, errors = import_relationship_classes(db_map, [["new_rc", ["object_class", None]]])
        self.assertTrue(errors)
        db_map.commit_session("test")
        self.assertFalse([rc for rc in db_map.query(db_map.wide_relationship_class_sq)])
        db_map.close()


class TestImportObjectClassParameter(unittest.TestCase):
    def test_import_valid_object_class_parameter(self):
        db_map = create_db_map()
        import_object_classes(db_map, ["object_class"])
        _, errors = import_object_parameters(db_map, [["object_class", "new_parameter"]])
        self.assertFalse(errors)
        db_map.commit_session("test")
        self.assertIn("new_parameter", [p.name for p in db_map.query(db_map.parameter_definition_sq)])
        db_map.close()

    def test_import_parameter_with_invalid_object_class_name(self):
        db_map = create_db_map()
        _, errors = import_object_parameters(db_map, [["nonexistent_object_class", "new_parameter"]])
        self.assertTrue(errors)
        db_map.close()

    def test_import_object_class_parameter_name_twice(self):
        db_map = create_db_map()
        import_object_classes(db_map, ["object_class1", "object_class2"])
        _, errors = import_object_parameters(
            db_map, [["object_class1", "new_parameter"], ["object_class2", "new_parameter"]]
        )
        self.assertFalse(errors)
        db_map.commit_session("test")
        definitions = {
            definition.object_class_name: definition.parameter_name
            for definition in db_map.query(db_map.object_parameter_definition_sq)
        }
        expected = {"object_class1": "new_parameter", "object_class2": "new_parameter"}
        self.assertEqual(definitions, expected)
        db_map.close()

    def test_import_existing_object_class_parameter(self):
        db_map = create_db_map()
        import_object_classes(db_map, ["object_class"])
        import_object_parameters(db_map, [["object_class", "parameter"]])
        db_map.commit_session("test")
        self.assertIn("parameter", [p.name for p in db_map.query(db_map.parameter_definition_sq)])
        _, errors = import_object_parameters(db_map, [["object_class", "parameter"]])
        self.assertIn("parameter", [p.name for p in db_map.query(db_map.parameter_definition_sq)])
        self.assertFalse(errors)
        db_map.close()

    def test_import_object_class_parameter_with_null_default_value_and_db_server_unparsing(self):
        db_map = DatabaseMapping("sqlite://", create=True)
        import_object_classes(db_map, ["object_class"])
        _, errors = import_object_parameters(
            db_map, [["object_class", "parameter", [None, None]]], unparse_value=_unparse_value
        )
        self.assertEqual(errors, [])
        db_map.commit_session("Add test data.")
        parameters = db_map.query(db_map.object_parameter_definition_sq).all()
        self.assertEqual(len(parameters), 1)
        self.assertIsNone(parameters[0].default_value)
        self.assertIsNone(parameters[0].default_type)
        db_map.close()


class TestImportRelationshipClassParameter(unittest.TestCase):
    def test_import_valid_relationship_class_parameter(self):
        db_map = create_db_map()
        import_object_classes(db_map, ["object_class1", "object_class2"])
        import_relationship_classes(db_map, [["relationship_class", ["object_class1", "object_class2"]]])
        _, errors = import_relationship_parameters(db_map, [["relationship_class", "new_parameter"]])
        self.assertFalse(errors)
        db_map.commit_session("test")
        definitions = {
            d.class_name: d.name
            for d in db_map.query(
                db_map.relationship_parameter_definition_sq.c.parameter_name.label("name"),
                db_map.relationship_class_sq.c.name.label("class_name"),
            )
        }
        expected = {"relationship_class": "new_parameter"}
        self.assertEqual(definitions, expected)
        db_map.close()

    def test_import_parameter_with_invalid_relationship_class_name(self):
        db_map = create_db_map()
        _, errors = import_relationship_parameters(db_map, [["nonexistent_relationship_class", "new_parameter"]])
        self.assertTrue(errors)
        db_map.close()

    def test_import_relationship_class_parameter_name_twice(self):
        db_map = create_db_map()
        import_object_classes(db_map, ["object_class1", "object_class2"])
        import_relationship_classes(
            db_map,
            [
                ["relationship_class1", ["object_class1", "object_class2"]],
                ["relationship_class2", ["object_class2", "object_class1"]],
            ],
        )
        _, errors = import_relationship_parameters(
            db_map, [["relationship_class1", "new_parameter"], ["relationship_class2", "new_parameter"]]
        )
        self.assertFalse(errors)
        db_map.commit_session("test")
        definitions = {
            d.class_name: d.name
            for d in db_map.query(
                db_map.relationship_parameter_definition_sq.c.parameter_name.label("name"),
                db_map.relationship_class_sq.c.name.label("class_name"),
            )
        }
        expected = {"relationship_class1": "new_parameter", "relationship_class2": "new_parameter"}
        self.assertEqual(definitions, expected)
        db_map.close()

    def test_import_existing_relationship_class_parameter(self):
        db_map = create_db_map()
        import_object_classes(db_map, ["object_class1", "object_class2"])
        import_relationship_classes(db_map, [["relationship_class", ["object_class1", "object_class2"]]])
        import_relationship_parameters(db_map, [["relationship_class", "new_parameter"]])
        _, errors = import_relationship_parameters(db_map, [["relationship_class", "new_parameter"]])
        self.assertFalse(errors)
        db_map.close()


class TestImportEntityClasses(unittest.TestCase):
    def _assert_success(self, result):
        items, errors = result
        self.assertEqual(errors, [])
        return items

    def test_import_object_class_with_all_optional_data(self):
        with DatabaseMapping("sqlite://", create=True) as db_map:
            self._assert_success(
                import_entity_classes(
                    db_map,
                    (
                        ("Object", (), "The test class.", 23, True),
                        ("Relation", ("Object",), "The test relationship.", 5, False),
                    ),
                )
            )
            entity_classes = db_map.get_entity_class_items()
            self.assertEqual(len(entity_classes), 2)
            data = (
                (
                    row["name"],
                    row["dimension_name_list"],
                    row["description"],
                    row["display_icon"],
                    row["active_by_default"],
                )
                for row in entity_classes
            )
            expected = (
                ("Object", (), "The test class.", 23, True),
                ("Relation", ("Object",), "The test relationship.", 5, False),
            )
            self.assertCountEqual(data, expected)


class TestImportEntity(unittest.TestCase):
    def test_import_multi_d_entity_twice(self):
        db_map = DatabaseMapping("sqlite://", create=True)
        import_data(
            db_map,
            entity_classes=(
                ("object_class1",),
                ("object_class2",),
                ("relationship_class", ("object_class1", "object_class2")),
            ),
            entities=(
                ("object_class1", "object1"),
                ("object_class2", "object2"),
                ("relationship_class", ("object1", "object2")),
            ),
        )
        count, errors = import_data(db_map, entities=(("relationship_class", ("object1", "object2")),))
        self.assertEqual(count, 0)
        self.assertEqual(errors, [])


class TestImportRelationship(unittest.TestCase):
    @staticmethod
    def populate(db_map):
        import_object_classes(db_map, ["object_class1", "object_class2"])
        import_objects(db_map, [["object_class1", "object1"], ["object_class2", "object2"]])

    def test_import_relationships(self):
        db_map = DatabaseMapping("sqlite://", create=True)
        import_object_classes(db_map, ("object_class",))
        import_objects(db_map, (("object_class", "object"),))
        import_relationship_classes(db_map, (("relationship_class", ("object_class",)),))
        _, errors = import_relationships(db_map, (("relationship_class", ("object",)),))
        self.assertFalse(errors)
        db_map.commit_session("test")
        self.assertIn("object__", [r.name for r in db_map.query(db_map.relationship_sq)])
        db_map.close()

    def test_import_valid_relationship(self):
        db_map = create_db_map()
        self.populate(db_map)
        import_relationship_classes(db_map, [["relationship_class", ["object_class1", "object_class2"]]])
        _, errors = import_relationships(db_map, [["relationship_class", ["object1", "object2"]]])
        self.assertFalse(errors)
        db_map.commit_session("test")
        self.assertIn("object1__object2", [r.name for r in db_map.query(db_map.relationship_sq)])
        db_map.close()

    def test_import_valid_relationship_with_object_name_in_multiple_classes(self):
        db_map = create_db_map()
        self.populate(db_map)
        import_objects(db_map, [["object_class1", "duplicate"], ["object_class2", "duplicate"]])
        import_relationship_classes(db_map, [["relationship_class", ["object_class1", "object_class2"]]])
        _, errors = import_relationships(db_map, [["relationship_class", ["duplicate", "object2"]]])
        self.assertFalse(errors)
        db_map.commit_session("test")
        self.assertIn("duplicate__object2", [r.name for r in db_map.query(db_map.relationship_sq)])
        db_map.close()

    def test_import_relationship_with_invalid_class_name(self):
        db_map = create_db_map()
        self.populate(db_map)
        _, errors = import_relationships(db_map, [["nonexistent_relationship_class", ["object1", "object2"]]])
        self.assertTrue(errors)
        db_map.commit_session("test")
        self.assertFalse([r.name for r in db_map.query(db_map.relationship_sq)])
        db_map.close()

    def test_import_relationship_with_invalid_object_name(self):
        db_map = create_db_map()
        self.populate(db_map)
        import_relationship_classes(db_map, [["relationship_class", ["object_class1", "object_class2"]]])
        _, errors = import_relationships(db_map, [["relationship_class", ["nonexistent_object", "object2"]]])
        self.assertTrue(errors)
        db_map.commit_session("test")
        self.assertFalse([r.name for r in db_map.query(db_map.relationship_sq)])
        db_map.close()

    def test_import_existing_relationship(self):
        db_map = create_db_map()
        self.populate(db_map)
        import_relationship_classes(db_map, [["relationship_class", ["object_class1", "object_class2"]]])
        import_relationships(db_map, [["relationship_class", ["object1", "object2"]]])
        db_map.commit_session("test")
        self.assertIn("object1__object2", [r.name for r in db_map.query(db_map.relationship_sq)])
        _, errors = import_relationships(db_map, [["relationship_class", ["object1", "object2"]]])
        self.assertFalse(errors)
        self.assertIn("object1__object2", [r.name for r in db_map.query(db_map.relationship_sq)])
        db_map.close()

    def test_import_relationship_with_one_None_object(self):
        db_map = create_db_map()
        self.populate(db_map)
        import_relationship_classes(db_map, [["relationship_class", ["object_class1", "object_class2"]]])
        _, errors = import_relationships(db_map, [["relationship_class", [None, "object2"]]])
        self.assertTrue(errors)
        db_map.commit_session("test")
        self.assertFalse([r.name for r in db_map.query(db_map.relationship_sq)])
        db_map.close()

    def test_import_multi_d_entity_with_elements_from_superclass(self):
        db_map = create_db_map()
        import_data(
            db_map,
            entity_classes=[
                ["object_class1", []],
                ["object_class2", []],
                ["superclass", []],
                ["relationship_class1", ["superclass", "superclass"]],
            ],
            superclass_subclasses=[["superclass", "object_class1"], ["superclass", "object_class2"]],
            entities=[["object_class1", "object1"], ["object_class2", "object2"]],
        )
        _, errors = import_data(db_map, entities=[["relationship_class1", ["object1", "object2"]]])
        self.assertFalse(errors)
        db_map.commit_session("test")
        entities = {
            tuple(r.element_name_list.split(",")) if r.element_name_list else r.name: r.name
            for r in db_map.query(db_map.wide_entity_sq)
        }
        self.assertTrue("object1" in entities)
        self.assertTrue("object2" in entities)
        self.assertTrue(("object1", "object2") in entities)
        self.assertEqual(len(entities), 3)

    def test_import_multi_d_entity_with_elements_from_superclass_fails_with_wrong_dimension_count(self):
        db_map = create_db_map()
        import_data(
            db_map,
            entity_classes=[
                ["object_class1", []],
                ["object_class2", []],
                ["superclass", []],
                ["relationship_class1", ["superclass", "superclass"]],
            ],
            superclass_subclasses=[["superclass", "object_class1"], ["superclass", "object_class2"]],
            entities=[["object_class1", "object1"], ["object_class2", "object2"]],
        )
        _, errors = import_data(db_map, entities=[["relationship_class1", ["object1"]]])
        self.assertEqual(len(errors), 1)
        self.assertIn("too few elements", errors[0])
        _, errors = import_data(db_map, entities=[["relationship_class1", ["object1", "object2", "object1"]]])
        self.assertEqual(len(errors), 1)
        self.assertIn("too many elements", errors[0])

    def test_import_multi_d_entity_with_multi_d_elements(self):
        db_map = create_db_map()
        self.populate(db_map)
        import_data(
            db_map,
            entity_classes=[
                ["relationship_class1", ["object_class1", "object_class2"]],
                ["relationship_class2", ["object_class2", "object_class1"]],
                ["meta_relationship_class", ["relationship_class1", "relationship_class2"]],
            ],
            entities=[["relationship_class1", ["object1", "object2"]], ["relationship_class2", ["object2", "object1"]]],
        )
        _, errors = import_data(
            db_map, entities=[["meta_relationship_class", ["object1", "object2", "object2", "object1"]]]
        )
        self.assertFalse(errors)
        db_map.commit_session("test")
        entities = {
            tuple(r.element_name_list.split(",")) if r.element_name_list else r.name: r.name
            for r in db_map.query(db_map.wide_entity_sq)
        }
        self.assertTrue("object1" in entities)
        self.assertTrue("object2" in entities)
        self.assertTrue(("object1", "object2") in entities)
        self.assertTrue(("object2", "object1") in entities)
        self.assertTrue((entities["object1", "object2"], entities["object2", "object1"]) in entities)
        self.assertEqual(len(entities), 5)

    def test_import_multi_d_entity_with_multi_d_elements_from_superclass(self):
        db_map = create_db_map()
        self.populate(db_map)
        import_data(
            db_map,
            entity_classes=[
                ["relationship_class1", ["object_class1", "object_class2"]],
                ["relationship_class2", ["object_class2", "object_class1"]],
                ["superclass", []],
            ],
            superclass_subclasses=[["superclass", "relationship_class1"], ["superclass", "relationship_class2"]],
        )
        import_data(
            db_map,
            entity_classes=[["meta_relationship_class", ["superclass", "superclass"]]],
            entities=[["relationship_class1", ["object1", "object2"]], ["relationship_class2", ["object2", "object1"]]],
        )
        _, errors = import_data(
            db_map, entities=[["meta_relationship_class", ["object1", "object2", "object2", "object1"]]]
        )
        self.assertFalse(errors)
        db_map.commit_session("test")
        entities = {
            tuple(r.element_name_list.split(",")) if r.element_name_list else r.name: r.name
            for r in db_map.query(db_map.wide_entity_sq)
        }
        self.assertTrue("object1" in entities)
        self.assertTrue("object2" in entities)
        self.assertTrue(("object1", "object2") in entities)
        self.assertTrue(("object2", "object1") in entities)
        self.assertTrue((entities["object1", "object2"], entities["object2", "object1"]) in entities)
        self.assertEqual(len(entities), 5)

    def test_import_multi_d_entity_with_multi_d_elements_from_superclass_fails_with_wrong_dimension_count(self):
        db_map = create_db_map()
        self.populate(db_map)
        import_data(
            db_map,
            entity_classes=[
                ["relationship_class1", ["object_class1", "object_class2"]],
                ["relationship_class2", ["object_class2", "object_class1"]],
                ["superclass", []],
            ],
            superclass_subclasses=[["superclass", "relationship_class1"], ["superclass", "relationship_class2"]],
        )
        import_data(
            db_map,
            entity_classes=[["meta_relationship_class", ["superclass", "superclass"]]],
            entities=[["relationship_class1", ["object1", "object2"]], ["relationship_class2", ["object2", "object1"]]],
        )
        _, errors = import_data(db_map, entities=[["meta_relationship_class", ["object1", "object2", "object2"]]])
        self.assertEqual(len(errors), 1)
        self.assertIn("too few elements", errors[0])
        _, errors = import_data(
            db_map, entities=[["meta_relationship_class", ["object1", "object2", "object2", "object1", "object1"]]]
        )
        self.assertEqual(len(errors), 1)
        self.assertIn("too many elements", errors[0])


class TestImportParameterDefinition(unittest.TestCase):
    def setUp(self):
        self._db_map = DatabaseMapping("sqlite://", create=True)

    def tearDown(self):
        self._db_map.close()

    def test_import_object_parameter_definition(self):
        import_object_classes(self._db_map, ["my_object_class"])
        count, errors = import_object_parameters(self._db_map, (("my_object_class", "my_parameter"),))
        self.assertEqual(errors, [])
        self.assertEqual(count, 1)
        self._db_map.commit_session("Add test data.")
        parameter_definitions = [dict(row) for row in self._db_map.query(self._db_map.object_parameter_definition_sq)]
        self.assertEqual(
            parameter_definitions,
            [
                {
                    "default_type": None,
                    "default_value": None,
                    "description": None,
                    "entity_class_id": 1,
                    "entity_class_name": "my_object_class",
                    "id": 1,
                    "object_class_id": 1,
                    "object_class_name": "my_object_class",
                    "parameter_name": "my_parameter",
                    "value_list_id": None,
                    "value_list_name": None,
                }
            ],
        )

    def test_import_object_parameter_definition_with_value_list(self):
        import_object_classes(self._db_map, ["my_object_class"])
        import_parameter_value_lists(self._db_map, (("my_list", 99.0),))
        count, errors = import_object_parameters(self._db_map, (("my_object_class", "my_parameter", None, "my_list"),))
        self.assertEqual(errors, [])
        self.assertEqual(count, 1)
        self._db_map.commit_session("Add test data.")
        parameter_definitions = [dict(row) for row in self._db_map.query(self._db_map.object_parameter_definition_sq)]
        self.assertEqual(
            parameter_definitions,
            [
                {
                    "default_type": None,
                    "default_value": b"null",
                    "description": None,
                    "entity_class_id": 1,
                    "entity_class_name": "my_object_class",
                    "id": 1,
                    "object_class_id": 1,
                    "object_class_name": "my_object_class",
                    "parameter_name": "my_parameter",
                    "value_list_id": 1,
                    "value_list_name": "my_list",
                }
            ],
        )

    def test_import_object_parameter_definition_with_default_value_from_value_list(self):
        import_object_classes(self._db_map, ["my_object_class"])
        import_parameter_value_lists(self._db_map, (("my_list", 99.0),))
        count, errors = import_object_parameters(self._db_map, (("my_object_class", "my_parameter", 99.0, "my_list"),))
        self.assertEqual(errors, [])
        self.assertEqual(count, 1)
        self._db_map.commit_session("Add test data.")
        parameter_definitions = [dict(row) for row in self._db_map.query(self._db_map.object_parameter_definition_sq)]
        self.assertEqual(
            parameter_definitions,
            [
                {
                    "default_type": "float",
                    "default_value": b"99.0",
                    "description": None,
                    "entity_class_id": 1,
                    "entity_class_name": "my_object_class",
                    "id": 1,
                    "object_class_id": 1,
                    "object_class_name": "my_object_class",
                    "parameter_name": "my_parameter",
                    "value_list_id": 1,
                    "value_list_name": "my_list",
                }
            ],
        )

    def test_import_object_parameter_definition_with_default_value_from_value_list_fails_gracefully(self):
        import_object_classes(self._db_map, ["my_object_class"])
        import_parameter_value_lists(self._db_map, (("my_list", 99.0),))
        count, errors = import_object_parameters(self._db_map, (("my_object_class", "my_parameter", 23.0, "my_list"),))
        self.assertEqual(errors, ["default value 23.0 of my_parameter is not in my_list"])
        self.assertEqual(count, 0)


class TestImportParameterValue(unittest.TestCase):
    @staticmethod
    def populate(db_map):
        import_object_classes(db_map, ["object_class1", "object_class2"])
        import_objects(db_map, [["object_class1", "object1"], ["object_class2", "object2"]])
        import_object_parameters(db_map, [["object_class1", "parameter"]])

    @staticmethod
    def populate_with_relationship(db_map):
        TestImportParameterValue.populate(db_map)
        import_relationship_classes(db_map, [["relationship_class", ["object_class1", "object_class2"]]])
        import_relationship_parameters(db_map, [["relationship_class", "parameter"]])
        import_relationships(db_map, [["relationship_class", ["object1", "object2"]]])

    def test_import_valid_object_parameter_value(self):
        db_map = create_db_map()
        self.populate(db_map)
        _, errors = import_object_parameter_values(db_map, [["object_class1", "object1", "parameter", 1]])
        self.assertFalse(errors)
        db_map.commit_session("test")
        values = {v.object_name: v.value for v in db_map.query(db_map.object_parameter_value_sq)}
        expected = {"object1": b"1"}
        self.assertEqual(values, expected)
        db_map.close()

    def test_import_valid_object_parameter_value_string(self):
        db_map = create_db_map()
        self.populate(db_map)
        _, errors = import_object_parameter_values(db_map, [["object_class1", "object1", "parameter", "value_string"]])
        self.assertFalse(errors)
        db_map.commit_session("test")
        values = {v.object_name: v.value for v in db_map.query(db_map.object_parameter_value_sq)}
        expected = {"object1": b'"value_string"'}
        self.assertEqual(values, expected)
        db_map.close()

    def test_import_valid_object_parameter_value_with_duplicate_object_name(self):
        db_map = create_db_map()
        self.populate(db_map)
        import_objects(db_map, [["object_class1", "duplicate_object"], ["object_class2", "duplicate_object"]])
        _, errors = import_object_parameter_values(db_map, [["object_class1", "duplicate_object", "parameter", 1]])
        self.assertFalse(errors)
        db_map.commit_session("test")
        values = {v.object_class_name: {v.object_name: v.value} for v in db_map.query(db_map.object_parameter_value_sq)}
        expected = {"object_class1": {"duplicate_object": b"1"}}
        self.assertEqual(values, expected)
        db_map.close()

    def test_import_valid_object_parameter_value_with_duplicate_parameter_name(self):
        db_map = create_db_map()
        self.populate(db_map)
        import_object_parameters(db_map, [["object_class2", "parameter"]])
        _, errors = import_object_parameter_values(db_map, [["object_class1", "object1", "parameter", 1]])
        self.assertFalse(errors)
        db_map.commit_session("test")
        values = {v.object_class_name: {v.object_name: v.value} for v in db_map.query(db_map.object_parameter_value_sq)}
        expected = {"object_class1": {"object1": b"1"}}
        self.assertEqual(values, expected)
        db_map.close()

    def test_import_object_parameter_value_with_invalid_object(self):
        db_map = create_db_map()
        import_object_classes(db_map, ["object_class"])
        import_object_parameters(db_map, [["object_class", "parameter"]])
        _, errors = import_object_parameter_values(db_map, [["object_class", "nonexistent_object", "parameter", 1]])
        self.assertTrue(errors)
        db_map.commit_session("test")
        self.assertFalse(db_map.query(db_map.object_parameter_value_sq).all())
        db_map.close()

    def test_import_object_parameter_value_with_invalid_parameter(self):
        db_map = create_db_map()
        import_object_classes(db_map, ["object_class"])
        import_objects(db_map, ["object_class", "object"])
        _, errors = import_object_parameter_values(db_map, [["object_class", "object", "nonexistent_parameter", 1]])
        self.assertTrue(errors)
        db_map.commit_session("test")
        self.assertFalse(db_map.query(db_map.object_parameter_value_sq).all())
        db_map.close()

    def test_import_existing_object_parameter_value_update_the_value(self):
        db_map = create_db_map()
        self.populate(db_map)
        import_object_parameter_values(db_map, [["object_class1", "object1", "parameter", "initial_value"]])
        _, errors = import_object_parameter_values(db_map, [["object_class1", "object1", "parameter", "new_value"]])
        self.assertFalse(errors)
        db_map.commit_session("test")
        values = {v.object_name: v.value for v in db_map.query(db_map.object_parameter_value_sq)}
        expected = {"object1": b'"new_value"'}
        self.assertEqual(values, expected)
        db_map.close()

    def test_import_existing_object_parameter_value_on_conflict_keep(self):
        db_map = create_db_map()
        self.populate(db_map)
        initial_value = {"type": "time_series", "data": [("2000-01-01T01:00", "1"), ("2000-01-01T02:00", "2")]}
        new_value = {"type": "time_series", "data": [("2000-01-01T02:00", "3"), ("2000-01-01T03:00", "4")]}
        import_object_parameter_values(db_map, [["object_class1", "object1", "parameter", initial_value]])
        _, errors = import_object_parameter_values(
            db_map, [["object_class1", "object1", "parameter", new_value]], on_conflict="keep"
        )
        self.assertFalse(errors)
        db_map.commit_session("test")
        pv = db_map.query(db_map.object_parameter_value_sq).filter_by(object_name="object1").first()
        value = from_database(pv.value, pv.type)
        self.assertEqual(["2000-01-01T01:00:00", "2000-01-01T02:00:00"], [str(x) for x in value.indexes])
        self.assertEqual([1.0, 2.0], list(value.values))
        db_map.close()

    def test_import_existing_object_parameter_value_on_conflict_replace(self):
        db_map = create_db_map()
        self.populate(db_map)
        initial_value = {"type": "time_series", "data": [("2000-01-01T01:00", "1"), ("2000-01-01T02:00", "2")]}
        new_value = {"type": "time_series", "data": [("2000-01-01T02:00", "3"), ("2000-01-01T03:00", "4")]}
        import_object_parameter_values(db_map, [["object_class1", "object1", "parameter", initial_value]])
        _, errors = import_object_parameter_values(
            db_map, [["object_class1", "object1", "parameter", new_value]], on_conflict="replace"
        )
        self.assertFalse(errors)
        db_map.commit_session("test")
        pv = db_map.query(db_map.object_parameter_value_sq).filter_by(object_name="object1").first()
        value = from_database(pv.value, pv.type)
        self.assertEqual(["2000-01-01T02:00:00", "2000-01-01T03:00:00"], [str(x) for x in value.indexes])
        self.assertEqual([3.0, 4.0], list(value.values))
        db_map.close()

    def test_import_existing_object_parameter_value_on_conflict_merge(self):
        db_map = create_db_map()
        self.populate(db_map)
        initial_value = {"type": "time_series", "data": [("2000-01-01T01:00", "1"), ("2000-01-01T02:00", "2")]}
        new_value = {"type": "time_series", "data": [("2000-01-01T02:00", "3"), ("2000-01-01T03:00", "4")]}
        import_object_parameter_values(db_map, [["object_class1", "object1", "parameter", initial_value]])
        _, errors = import_object_parameter_values(
            db_map, [["object_class1", "object1", "parameter", new_value]], on_conflict="merge"
        )
        self.assertFalse(errors)
        db_map.commit_session("test")
        pv = db_map.query(db_map.object_parameter_value_sq).filter_by(object_name="object1").first()
        value = from_database(pv.value, pv.type)
        self.assertEqual(
            ["2000-01-01T01:00:00", "2000-01-01T02:00:00", "2000-01-01T03:00:00"], [str(x) for x in value.indexes]
        )
        self.assertEqual([1.0, 3.0, 4.0], list(value.values))
        db_map.close()

    def test_import_existing_object_parameter_value_on_conflict_merge_map(self):
        db_map = create_db_map()
        self.populate(db_map)
        initial_value = {
            "type": "map",
            "index_type": "str",
            "data": {"xxx": {"type": "time_series", "data": [("2000-01-01T01:00", "1"), ("2000-01-01T02:00", "2")]}},
        }
        new_value = {
            "type": "map",
            "index_type": "str",
            "data": {"xxx": {"type": "time_series", "data": [("2000-01-01T02:00", "3"), ("2000-01-01T03:00", "4")]}},
        }
        import_object_parameter_values(db_map, [["object_class1", "object1", "parameter", initial_value]])
        _, errors = import_object_parameter_values(
            db_map, [["object_class1", "object1", "parameter", new_value]], on_conflict="merge"
        )
        self.assertFalse(errors)
        db_map.commit_session("test")
        pv = db_map.query(db_map.object_parameter_value_sq).filter_by(object_name="object1").first()
        map_ = from_database(pv.value, pv.type)
        self.assertEqual(["xxx"], [str(x) for x in map_.indexes])
        ts = map_.get_value("xxx")
        self.assertEqual(
            ["2000-01-01T01:00:00", "2000-01-01T02:00:00", "2000-01-01T03:00:00"], [str(x) for x in ts.indexes]
        )
        self.assertEqual([1.0, 3.0, 4.0], list(ts.values))
        db_map.close()

    def test_import_duplicate_object_parameter_value(self):
        db_map = create_db_map()
        self.populate(db_map)
        _, errors = import_object_parameter_values(
            db_map,
            [["object_class1", "object1", "parameter", "first"], ["object_class1", "object1", "parameter", "second"]],
        )
        self.assertTrue(errors)
        db_map.commit_session("test")
        values = {v.object_name: v.value for v in db_map.query(db_map.object_parameter_value_sq)}
        expected = {"object1": b'"first"'}
        self.assertEqual(values, expected)
        db_map.close()

    def test_import_object_parameter_value_with_alternative(self):
        db_map = create_db_map()
        self.populate(db_map)
        import_alternatives(db_map, ["alternative"])
        count, errors = import_object_parameter_values(
            db_map, [["object_class1", "object1", "parameter", 1, "alternative"]]
        )
        self.assertFalse(errors)
        self.assertEqual(count, 1)
        db_map.commit_session("test")
        values = {
            v.object_name: (v.value, v.alternative_name) for v in db_map.query(db_map.object_parameter_value_sq).all()
        }
        expected = {"object1": (b"1", "alternative")}
        self.assertEqual(values, expected)
        db_map.close()

    def test_import_object_parameter_value_fails_with_nonexistent_alternative(self):
        db_map = create_db_map()
        self.populate(db_map)
        count, errors = import_object_parameter_values(
            db_map, [["object_class1", "object1", "parameter", 1, "nonexistent_alternative"]]
        )
        self.assertTrue(errors)
        self.assertEqual(count, 0)
        db_map.close()

    def test_import_parameter_values_from_committed_value_list(self):
        db_map = create_db_map()
        import_data(db_map, parameter_value_lists=(("values_1", 5.0),))
        db_map.commit_session("test")
        count, errors = import_data(
            db_map,
            object_classes=("object_class",),
            object_parameters=(("object_class", "parameter", None, "values_1"),),
            objects=(("object_class", "my_object"),),
            object_parameter_values=(("object_class", "my_object", "parameter", 5.0),),
        )
        self.assertEqual(count, 4)
        self.assertEqual(errors, [])
        db_map.commit_session("test")
        values = db_map.query(db_map.object_parameter_value_sq).all()
        value = values[0]
        self.assertEqual(from_database(value.value, value.type), 5.0)
        db_map.close()

    def test_valid_object_parameter_value_from_value_list(self):
        db_map = create_db_map()
        import_parameter_value_lists(db_map, (("values_1", 5.0),))
        import_object_classes(db_map, ("object_class",))
        import_object_parameters(db_map, (("object_class", "parameter", None, "values_1"),))
        import_objects(db_map, (("object_class", "my_object"),))
        count, errors = import_object_parameter_values(db_map, (("object_class", "my_object", "parameter", 5.0),))
        self.assertEqual(count, 1)
        self.assertEqual(errors, [])
        db_map.commit_session("test")
        values = db_map.query(db_map.object_parameter_value_sq).all()
        self.assertEqual(len(values), 1)
        value = values[0]
        self.assertEqual(from_database(value.value, value.type), 5.0)
        db_map.close()

    def test_non_existent_object_parameter_value_from_value_list_fails_gracefully(self):
        db_map = create_db_map()
        import_parameter_value_lists(db_map, (("values_1", 5.0),))
        import_object_classes(db_map, ("object_class",))
        import_object_parameters(db_map, (("object_class", "parameter", None, "values_1"),))
        import_objects(db_map, (("object_class", "my_object"),))
        count, errors = import_object_parameter_values(db_map, (("object_class", "my_object", "parameter", 2.3),))
        self.assertEqual(count, 0)
        self.assertEqual(len(errors), 1)
        db_map.close()

    def test_import_valid_relationship_parameter_value(self):
        db_map = create_db_map()
        self.populate_with_relationship(db_map)
        _, errors = import_relationship_parameter_values(
            db_map, [["relationship_class", ["object1", "object2"], "parameter", 1]]
        )
        self.assertFalse(errors)
        db_map.commit_session("test")
        values = {v.object_name_list: v.value for v in db_map.query(db_map.relationship_parameter_value_sq)}
        expected = {"object1,object2": b"1"}
        self.assertEqual(values, expected)
        db_map.close()

    def test_import_valid_relationship_parameter_value_with_duplicate_parameter_name(self):
        db_map = create_db_map()
        self.populate_with_relationship(db_map)
        import_relationship_classes(db_map, [["relationship_class2", ["object_class2", "object_class1"]]])
        import_relationship_parameters(db_map, [["relationship_class2", "parameter"]])
        _, errors = import_relationship_parameter_values(
            db_map, [["relationship_class", ["object1", "object2"], "parameter", 1]]
        )
        self.assertFalse(errors)
        db_map.commit_session("test")
        values = {v.object_name_list: v.value for v in db_map.query(db_map.relationship_parameter_value_sq)}
        expected = {"object1,object2": b"1"}
        self.assertEqual(values, expected)
        db_map.close()

    def test_import_valid_relationship_parameter_value_with_duplicate_object_name(self):
        db_map = create_db_map()
        self.populate_with_relationship(db_map)
        import_objects(db_map, [["object_class1", "duplicate_object"], ["object_class2", "duplicate_object"]])
        import_relationships(db_map, [["relationship_class", ["duplicate_object", "duplicate_object"]]])
        _, errors = import_relationship_parameter_values(
            db_map, [["relationship_class", ["duplicate_object", "duplicate_object"], "parameter", 1]]
        )
        self.assertFalse(errors)
        db_map.commit_session("test")
        values = {v.object_name_list: v.value for v in db_map.query(db_map.relationship_parameter_value_sq)}
        expected = {"duplicate_object,duplicate_object": b"1"}
        self.assertEqual(values, expected)
        db_map.close()

    def test_import_relationship_parameter_value_with_invalid_object(self):
        db_map = create_db_map()
        self.populate_with_relationship(db_map)
        _, errors = import_relationship_parameter_values(
            db_map, [["relationship_class", ["nonexistent_object", "object2"], "parameter", 1]]
        )
        self.assertTrue(errors)
        db_map.commit_session("test")
        self.assertFalse(db_map.query(db_map.relationship_parameter_value_sq).all())
        db_map.close()

    def test_import_relationship_parameter_value_with_invalid_relationship_class(self):
        db_map = create_db_map()
        self.populate_with_relationship(db_map)
        _, errors = import_relationship_parameter_values(
            db_map, [["nonexistent_class", ["object1", "object2"], "parameter", 1]]
        )
        self.assertTrue(errors)
        db_map.commit_session("test")
        self.assertFalse(db_map.query(db_map.relationship_parameter_value_sq).all())
        db_map.close()

    def test_import_relationship_parameter_value_with_invalid_parameter(self):
        db_map = create_db_map()
        self.populate_with_relationship(db_map)
        _, errors = import_relationship_parameter_values(
            db_map, [["relationship_class", ["object1", "object2"], "nonexistent_parameter", 1]]
        )
        self.assertTrue(errors)
        db_map.commit_session("test")
        self.assertFalse(db_map.query(db_map.relationship_parameter_value_sq).all())
        db_map.close()

    def test_import_existing_relationship_parameter_value(self):
        db_map = create_db_map()
        self.populate_with_relationship(db_map)
        import_relationship_parameter_values(
            db_map, [["relationship_class", ["object1", "object2"], "parameter", "initial_value"]]
        )
        _, errors = import_relationship_parameter_values(
            db_map, [["relationship_class", ["object1", "object2"], "parameter", "new_value"]]
        )
        self.assertFalse(errors)
        db_map.commit_session("test")
        values = {v.object_name_list: v.value for v in db_map.query(db_map.relationship_parameter_value_sq)}
        expected = {"object1,object2": b'"new_value"'}
        self.assertEqual(values, expected)
        db_map.close()

    def test_import_duplicate_relationship_parameter_value(self):
        db_map = create_db_map()
        self.populate_with_relationship(db_map)
        _, errors = import_relationship_parameter_values(
            db_map,
            [
                ["relationship_class", ["object1", "object2"], "parameter", "first"],
                ["relationship_class", ["object1", "object2"], "parameter", "second"],
            ],
        )
        self.assertTrue(errors)
        db_map.commit_session("test")
        values = {v.object_name_list: v.value for v in db_map.query(db_map.relationship_parameter_value_sq)}
        expected = {"object1,object2": b'"first"'}
        self.assertEqual(values, expected)
        db_map.close()

    def test_import_relationship_parameter_value_with_alternative(self):
        db_map = create_db_map()
        self.populate_with_relationship(db_map)
        import_alternatives(db_map, ["alternative"])
        count, errors = import_relationship_parameter_values(
            db_map, [["relationship_class", ["object1", "object2"], "parameter", 1, "alternative"]]
        )
        self.assertFalse(errors)
        self.assertEqual(count, 1)
        db_map.commit_session("test")
        values = {
            v.object_name_list: (v.value, v.alternative_name)
            for v in db_map.query(db_map.relationship_parameter_value_sq).all()
        }
        expected = {"object1,object2": (b"1", "alternative")}
        self.assertEqual(values, expected)
        db_map.close()

    def test_import_relationship_parameter_value_fails_with_nonexistent_alternative(self):
        db_map = create_db_map()
        self.populate(db_map)
        count, errors = import_relationship_parameter_values(
            db_map, [["relationship_class", ["object1", "object2"], "parameter", 1, "alternative"]]
        )
        self.assertTrue(errors)
        self.assertEqual(count, 0)
        db_map.close()

    def test_valid_relationship_parameter_value_from_value_list(self):
        db_map = create_db_map()
        import_parameter_value_lists(db_map, (("values_1", 5.0),))
        import_object_classes(db_map, ("object_class",))
        import_objects(db_map, (("object_class", "my_object"),))
        import_relationship_classes(db_map, (("relationship_class", ("object_class",)),))
        import_relationship_parameters(db_map, (("relationship_class", "parameter", None, "values_1"),))
        import_relationships(db_map, (("relationship_class", ("my_object",)),))
        count, errors = import_relationship_parameter_values(
            db_map, (("relationship_class", ("my_object",), "parameter", 5.0),)
        )
        self.assertEqual(count, 1)
        self.assertEqual(errors, [])
        db_map.commit_session("test")
        values = db_map.query(db_map.relationship_parameter_value_sq).all()
        self.assertEqual(len(values), 1)
        value = values[0]
        self.assertEqual(from_database(value.value, value.type), 5.0)
        db_map.close()

    def test_non_existent_relationship_parameter_value_from_value_list_fails_gracefully(self):
        db_map = create_db_map()
        import_parameter_value_lists(db_map, (("values_1", 5.0),))
        import_object_classes(db_map, ("object_class",))
        import_objects(db_map, (("object_class", "my_object"),))
        import_relationship_classes(db_map, (("relationship_class", ("object_class",)),))
        import_relationship_parameters(db_map, (("relationship_class", "parameter", None, "values_1"),))
        import_relationships(db_map, (("relationship_class", ("my_object",)),))
        count, errors = import_relationship_parameter_values(
            db_map, (("relationship_class", ("my_object",), "parameter", 2.3),)
        )
        self.assertEqual(count, 0)
        self.assertEqual(len(errors), 1)
        db_map.close()

    def test_unparse_value_imports_fields_correctly(self):
        with DatabaseMapping("sqlite:///", create=True) as db_map:
            data = {
                "entity_classes": [("A", (), None, None, False)],
                "entities": [("A", "aa", None)],
                "parameter_definitions": [("A", "test1", None, None, None)],
                "parameter_values": [
                    (
                        "A",
                        "aa",
                        "test1",
                        {
                            "type": "time_series",
                            "index": {
                                "start": "2000-01-01 00:00:00",
                                "resolution": "1h",
                                "ignore_year": False,
                                "repeat": False,
                            },
                            "data": [0.0, 1.0, 2.0, 4.0, 8.0, 0.0],
                        },
                        "Base",
                    )
                ],
                "alternatives": [("Base", "Base alternative")],
            }

            count, errors = import_data(db_map, **data, unparse_value=dump_db_value)
            self.assertEqual(errors, [])
            self.assertEqual(count, 4)
            db_map.commit_session("add test data")
            value = db_map.query(db_map.entity_parameter_value_sq).one()
            self.assertEqual(value.type, "time_series")
            self.assertEqual(value.parameter_name, "test1")
            self.assertEqual(value.alternative_name, "Base")
            self.assertEqual(value.entity_class_name, "A")
            self.assertEqual(value.entity_name, "aa")

            time_series = from_database(value.value, value.type)
            expected_result = TimeSeriesFixedResolution(
                "2000-01-01 00:00:00", "1h", [0.0, 1.0, 2.0, 4.0, 8.0, 0.0], False, False
            )
            self.assertEqual(time_series, expected_result)


class TestImportParameterValueList(unittest.TestCase):
    def setUp(self):
        self._db_map = DatabaseMapping("sqlite://", create=True)

    def tearDown(self):
        self._db_map.close()

    def test_list_with_single_value(self):
        count, errors = import_parameter_value_lists(self._db_map, (("list_1", 23.0),))
        self.assertEqual(errors, [])
        self.assertEqual(count, 2)
        self._db_map.commit_session("test")
        value_lists = self._db_map.query(self._db_map.parameter_value_list_sq).all()
        list_values = self._db_map.query(self._db_map.list_value_sq).all()
        self.assertEqual(len(value_lists), 1)
        self.assertEqual(len(list_values), 1)
        self.assertEqual(value_lists[0].name, "list_1")
        self.assertEqual(from_database(list_values[0].value, list_values[0].type), 23.0)
        self.assertEqual(list_values[0].index, 0)

    def test_import_twelfth_value(self):
        n_values = 11
        initial_list = tuple(("list_1", 1.1 * i) for i in range(1, n_values + 1))
        count, errors = import_parameter_value_lists(self._db_map, initial_list)
        self.assertEqual(errors, [])
        self.assertEqual(count, n_values + 1)
        count, errors = import_parameter_value_lists(self._db_map, (("list_1", 23.0),))
        self.assertEqual(errors, [])
        self.assertEqual(count, 1)
        self._db_map.commit_session("test")
        value_lists = self._db_map.query(self._db_map.parameter_value_list_sq).all()
        self.assertEqual(len(value_lists), 1)
        self.assertEqual(value_lists[0].name, "list_1")
        list_values = self._db_map.query(self._db_map.list_value_sq).all()
        self.assertEqual(len(list_values), n_values + 1)
        expected = {i: 1.1 * (i + 1) for i in range(n_values)}
        expected[len(expected)] = 23.0
        for row in list_values:
            self.assertEqual(from_database(row.value, row.type), expected[row.index])


class TestImportAlternative(unittest.TestCase):
    def test_single_alternative(self):
        db_map = create_db_map()
        count, errors = import_alternatives(db_map, ["alternative"])
        self.assertEqual(count, 1)
        self.assertFalse(errors)
        db_map.commit_session("test")
        alternatives = [a.name for a in db_map.query(db_map.alternative_sq)]
        self.assertEqual(len(alternatives), 2)
        self.assertIn("Base", alternatives)
        self.assertIn("alternative", alternatives)
        db_map.close()

    def test_alternative_description(self):
        db_map = create_db_map()
        count, errors = import_alternatives(db_map, [["alternative", "description"]])
        self.assertEqual(count, 1)
        self.assertFalse(errors)
        db_map.commit_session("test")
        alternatives = {a.name: a.description for a in db_map.query(db_map.alternative_sq)}
        expected = {"Base": "Base alternative", "alternative": "description"}
        self.assertEqual(alternatives, expected)
        db_map.close()

    def test_update_alternative_description(self):
        db_map = create_db_map()
        count, errors = import_alternatives(db_map, [["Base", "new description"]])
        self.assertEqual(count, 1)
        self.assertFalse(errors)
        db_map.commit_session("test")
        alternatives = {a.name: a.description for a in db_map.query(db_map.alternative_sq)}
        expected = {"Base": "new description"}
        self.assertEqual(alternatives, expected)
        db_map.close()


class TestImportScenario(unittest.TestCase):
    def test_single_scenario(self):
        db_map = create_db_map()
        count, errors = import_scenarios(db_map, ["scenario"])
        self.assertEqual(count, 1)
        self.assertFalse(errors)
        db_map.commit_session("test")
        scenarios = {s.name: s.description for s in db_map.query(db_map.scenario_sq)}
        self.assertEqual(scenarios, {"scenario": None})
        db_map.close()

    def test_import_single_scenario_as_tuple(self):
        with DatabaseMapping("sqlite://", create=True) as db_map:
            count, errors = import_scenarios(db_map, [("scenario",)])
            self.assertEqual(errors, [])
            self.assertEqual(count, 1)
            db_map.commit_session("test")
            scenarios = {s.name: s.description for s in db_map.query(db_map.scenario_sq)}
            self.assertEqual(scenarios, {"scenario": None})

    def test_scenario_with_description(self):
        db_map = create_db_map()
        count, errors = import_scenarios(db_map, [["scenario", False, "description"]])
        self.assertEqual(count, 1)
        self.assertFalse(errors)
        db_map.commit_session("test")
        scenarios = {s.name: s.description for s in db_map.query(db_map.scenario_sq)}
        self.assertEqual(scenarios, {"scenario": "description"})
        db_map.close()

    def test_update_scenario_description(self):
        db_map = create_db_map()
        import_scenarios(db_map, [["scenario", False, "initial description"]])
        count, errors = import_scenarios(db_map, [["scenario", False, "new description"]])
        self.assertEqual(count, 1)
        self.assertFalse(errors)
        db_map.commit_session("test")
        scenarios = {s.name: s.description for s in db_map.query(db_map.scenario_sq)}
        self.assertEqual(scenarios, {"scenario": "new description"})
        db_map.close()


class TestImportScenarioAlternative(unittest.TestCase):
    def setUp(self):
        self._db_map = create_db_map()

    def tearDown(self):
        self._db_map.close()

    def test_single_scenario_alternative_import(self):
        import_data(self._db_map, scenarios=["scenario"], alternatives=["alternative"])
        count, errors = import_scenario_alternatives(self._db_map, [["scenario", "alternative"]])
        self.assertFalse(errors)
        self.assertEqual(count, 1)
        scenario_alternatives = self.scenario_alternatives()
        self.assertEqual(scenario_alternatives, {"scenario": {"alternative": 1}})

    def test_scenario_alternative_import_multiple_without_before_alternatives(self):
        import_data(self._db_map, scenarios=["scenario"], alternatives=["alternative1", "alternative2"])
        count, errors = import_scenario_alternatives(
            self._db_map, [["scenario", "alternative1"], ["scenario", "alternative2"]]
        )
        self.assertFalse(errors)
        self.assertEqual(count, 2)
        scenario_alternatives = self.scenario_alternatives()
        self.assertEqual(scenario_alternatives, {"scenario": {"alternative1": 1, "alternative2": 2}})

    def test_scenario_alternative_import_multiple_with_before_alternatives(self):
        import_data(self._db_map, scenarios=["scenario"], alternatives=["alternative1", "alternative2", "alternative3"])
        count, errors = import_scenario_alternatives(
            self._db_map,
            [["scenario", "alternative1"], ["scenario", "alternative3"], ["scenario", "alternative2", "alternative3"]],
        )
        self.assertFalse(errors)
        self.assertEqual(count, 3)
        scenario_alternatives = self.scenario_alternatives()
        self.assertEqual(scenario_alternatives, {"scenario": {"alternative1": 1, "alternative2": 2, "alternative3": 3}})

    def test_fails_with_nonexistent_before_alternative(self):
        import_data(self._db_map, scenarios=["scenario"], alternatives=["alternative"])
        count, errors = import_scenario_alternatives(
            self._db_map, [["scenario", "alternative", "nonexistent_alternative"]]
        )
        self.assertEqual(
            errors,
            [
                "can't insert alternative 'alternative' before 'nonexistent_alternative' "
                "because the latter is not in scenario 'scenario'"
            ],
        )
        self.assertEqual(count, 0)
        scenario_alternatives = self.scenario_alternatives()
        self.assertEqual(scenario_alternatives, {})

    def test_importing_existing_scenario_alternative_does_not_alter_scenario_alternatives(self):
        import_data(self._db_map, scenarios=["scenario"], alternatives=["alternative1", "alternative2"])
        count, errors = import_scenario_alternatives(
            self._db_map,
            [["scenario", "alternative2", "alternative1"], ["scenario", "alternative1"]],
        )
        self.assertFalse(errors)
        self.assertEqual(count, 2)
        scenario_alternatives = self.scenario_alternatives()
        self.assertEqual(scenario_alternatives, {"scenario": {"alternative1": 2, "alternative2": 1}})
        count, errors = import_scenario_alternatives(
            self._db_map,
            [["scenario", "alternative1"]],
        )
        self.assertFalse(errors)
        self.assertEqual(count, 0)

    def test_import_scenario_alternatives_in_arbitrary_order(self):
        count, errors = import_scenarios(self._db_map, [("A (1)", False, "")])
        self.assertEqual(errors, [])
        self.assertEqual(count, 1)
        count, errors = import_alternatives(
            self._db_map, [("Base", "Base alternative"), ("b", ""), ("c", ""), ("d", "")]
        )
        self.assertEqual(errors, [])
        self.assertEqual(count, 3)
        count, errors = import_scenario_alternatives(
            self._db_map, [("A (1)", "c", "d"), ("A (1)", "d", None), ("A (1)", "Base", "b"), ("A (1)", "b", "c")]
        )
        self.assertEqual(errors, [])
        self.assertEqual(count, 4)
        scenario_alternatives = self.scenario_alternatives()
        self.assertEqual(scenario_alternatives, {"A (1)": {"Base": 1, "b": 2, "c": 3, "d": 4}})

    def test_insert_scenario_alternative_in_the_middle_of_other_alternatives(self):
        import_data(self._db_map, scenarios=["scenario"], alternatives=["alternative1", "alternative2", "alternative3"])
        count, errors = import_scenario_alternatives(
            self._db_map,
            [["scenario", "alternative2", "alternative1"], ["scenario", "alternative1"]],
        )
        self.assertFalse(errors)
        self.assertEqual(count, 2)
        scenario_alternatives = self.scenario_alternatives()
        self.assertEqual(scenario_alternatives, {"scenario": {"alternative1": 2, "alternative2": 1}})
        count, errors = import_scenario_alternatives(self._db_map, [["scenario", "alternative3", "alternative1"]])
        self.assertFalse(errors)
        self.assertEqual(count, 2)
        scenario_alternatives = self.scenario_alternatives()
        self.assertEqual(scenario_alternatives, {"scenario": {"alternative1": 3, "alternative2": 1, "alternative3": 2}})

    def test_import_inconsistent_scenario_alternatives(self):
        import_data(self._db_map, scenarios=["scenario"], alternatives=["alternative1", "alternative2", "alternative3"])
        count, errors = import_scenario_alternatives(
            self._db_map,
            [["scenario", "alternative3", "alternative1"], ["scenario", "alternative1"]],
        )
        self.assertFalse(errors)
        self.assertEqual(count, 2)
        scenario_alternatives = self.scenario_alternatives()
        self.assertEqual(scenario_alternatives, {"scenario": {"alternative1": 2, "alternative3": 1}})
        count, errors = import_scenario_alternatives(
            self._db_map,
            [
                ["scenario", "alternative3", "alternative2"],
                ["scenario", "alternative2", "alternative1"],
                ["scenario", "alternative1"],
            ],
        )
        self.assertFalse(errors)
        self.assertEqual(count, 2)
        scenario_alternatives = self.scenario_alternatives()
        self.assertEqual(scenario_alternatives, {"scenario": {"alternative1": 3, "alternative2": 2, "alternative3": 1}})

    def scenario_alternatives(self):
        self._db_map.commit_session("test")
        scenario_alternative_qry = (
            self._db_map.query(
                self._db_map.scenario_sq.c.name.label("scenario_name"),
                self._db_map.alternative_sq.c.name.label("alternative_name"),
                self._db_map.scenario_alternative_sq.c.rank,
            )
            .filter(self._db_map.scenario_alternative_sq.c.scenario_id == self._db_map.scenario_sq.c.id)
            .filter(self._db_map.scenario_alternative_sq.c.alternative_id == self._db_map.alternative_sq.c.id)
        )
        scenario_alternatives = {}
        for scenario_alternative in scenario_alternative_qry:
            alternative_rank = scenario_alternatives.setdefault(scenario_alternative.scenario_name, {})
            alternative_rank[scenario_alternative.alternative_name] = scenario_alternative.rank
        return scenario_alternatives


class TestImportMetadata(unittest.TestCase):
    def test_import_metadata(self):
        db_map = create_db_map()
        count, errors = import_metadata(db_map, ['{"name": "John", "age": 17}', '{"name": "Charly", "age": 90}'])
        self.assertEqual(count, 4)
        self.assertFalse(errors)
        db_map.commit_session("test")
        metadata = [(x.name, x.value) for x in db_map.query(db_map.metadata_sq)]
        self.assertEqual(len(metadata), 4)
        self.assertIn(("name", "John"), metadata)
        self.assertIn(("name", "Charly"), metadata)
        self.assertIn(("age", "17"), metadata)
        self.assertIn(("age", "90"), metadata)
        db_map.close()

    def test_import_metadata_with_duplicate_entry(self):
        db_map = create_db_map()
        count, errors = import_metadata(db_map, ['{"name": "John", "age": 17}', '{"name": "Charly", "age": 17}'])
        self.assertEqual(count, 3)
        self.assertFalse(errors)
        db_map.commit_session("test")
        metadata = [(x.name, x.value) for x in db_map.query(db_map.metadata_sq)]
        self.assertEqual(len(metadata), 3)
        self.assertIn(("name", "John"), metadata)
        self.assertIn(("name", "Charly"), metadata)
        self.assertIn(("age", "17"), metadata)
        db_map.close()

    def test_import_metadata_with_nested_dict(self):
        db_map = create_db_map()
        count, errors = import_metadata(db_map, ['{"name": "John", "info": {"age": 17, "city": "LA"}}'])
        db_map.commit_session("test")
        metadata = [(x.name, x.value) for x in db_map.query(db_map.metadata_sq)]
        self.assertEqual(count, 2)
        self.assertFalse(errors)
        self.assertEqual(len(metadata), 2)
        self.assertIn(("name", "John"), metadata)
        self.assertIn(("info", "{'age': 17, 'city': 'LA'}"), metadata)
        db_map.close()

    def test_import_metadata_with_nested_list(self):
        db_map = create_db_map()
        count, errors = import_metadata(db_map, ['{"contributors": [{"name": "John"}, {"name": "Charly"}]}'])
        db_map.commit_session("test")
        metadata = [(x.name, x.value) for x in db_map.query(db_map.metadata_sq)]
        self.assertEqual(count, 2)
        self.assertFalse(errors)
        self.assertEqual(len(metadata), 2)
        self.assertIn(("contributors", "{'name': 'John'}"), metadata)
        self.assertIn(("contributors", "{'name': 'Charly'}"), metadata)
        db_map.close()

    def test_import_unformatted_metadata(self):
        db_map = create_db_map()
        count, errors = import_metadata(db_map, ["not a JSON object"])
        db_map.commit_session("test")
        metadata = [(x.name, x.value) for x in db_map.query(db_map.metadata_sq)]
        self.assertEqual(count, 1)
        self.assertFalse(errors)
        self.assertEqual(len(metadata), 1)
        self.assertIn(("unnamed", "not a JSON object"), metadata)
        db_map.close()


class TestImportEntityMetadata(unittest.TestCase):
    @staticmethod
    def populate(db_map):
        import_object_classes(db_map, ["object_class1", "object_class2"])
        import_relationship_classes(db_map, [("rel_cls1", ("object_class1", "object_class2"))])
        import_objects(db_map, [("object_class1", "object1"), ("object_class2", "object2")])
        import_relationships(db_map, [("rel_cls1", ("object1", "object2"))])
        import_object_parameters(db_map, [("object_class1", "param1")])
        import_relationship_parameters(db_map, [("rel_cls1", "param2")])
        import_object_parameter_values(db_map, [("object_class1", "object1", "param1", "value1")])
        import_relationship_parameter_values(db_map, [("rel_cls1", ("object1", "object2"), "param2", "value2")])
        import_metadata(db_map, ['{"co-author": "John", "age": 17}', '{"co-author": "Charly", "age": 90}'])

    def test_import_object_metadata(self):
        db_map = create_db_map()
        self.populate(db_map)
        count, errors = import_object_metadata(
            db_map,
            [
                ("object_class1", "object1", '{"co-author": "John", "age": 90}'),
                ("object_class1", "object1", '{"co-author": "Charly", "age": 17}'),
            ],
        )
        self.assertEqual(count, 4)
        self.assertFalse(errors)
        db_map.commit_session("test")
        metadata = [
            (x.entity_name, x.metadata_name, x.metadata_value) for x in db_map.query(db_map.ext_entity_metadata_sq)
        ]
        self.assertEqual(len(metadata), 4)
        self.assertIn(("object1", "co-author", "John"), metadata)
        self.assertIn(("object1", "age", "90"), metadata)
        self.assertIn(("object1", "co-author", "Charly"), metadata)
        self.assertIn(("object1", "age", "17"), metadata)
        db_map.close()

    def test_import_relationship_metadata(self):
        db_map = create_db_map()
        self.populate(db_map)
        count, errors = import_relationship_metadata(
            db_map,
            [
                ("rel_cls1", ("object1", "object2"), '{"co-author": "John", "age": 90}'),
                ("rel_cls1", ("object1", "object2"), '{"co-author": "Charly", "age": 17}'),
            ],
        )
        self.assertEqual(count, 4)
        self.assertFalse(errors)
        db_map.commit_session("test")
        metadata = [(x.metadata_name, x.metadata_value) for x in db_map.query(db_map.ext_entity_metadata_sq)]
        self.assertEqual(len(metadata), 4)
        self.assertIn(("co-author", "John"), metadata)
        self.assertIn(("age", "90"), metadata)
        self.assertIn(("co-author", "Charly"), metadata)
        self.assertIn(("age", "17"), metadata)
        db_map.close()


class TestImportParameterValueMetadata(unittest.TestCase):
    def setUp(self):
        self._db_map = create_db_map()
        import_metadata(self._db_map, ['{"co-author": "John", "age": 17}'])

    def tearDown(self):
        self._db_map.close()

    def test_import_object_parameter_value_metadata(self):
        import_object_classes(self._db_map, ["object_class"])
        import_object_parameters(self._db_map, [("object_class", "param")])
        import_objects(self._db_map, [("object_class", "object")])
        import_object_parameter_values(self._db_map, [("object_class", "object", "param", "value")])
        count, errors = import_object_parameter_value_metadata(
            self._db_map, [("object_class", "object", "param", '{"co-author": "John", "age": 17}')]
        )
        self.assertEqual(errors, [])
        self.assertEqual(count, 2)
        self._db_map.commit_session("test")
        metadata = self._db_map.query(self._db_map.ext_parameter_value_metadata_sq).all()
        self.assertEqual(len(metadata), 2)
        self.assertEqual(
            dict(metadata[0]),
            {
                "alternative_name": "Base",
                "entity_name": "object",
                "id": 1,
                "metadata_id": 1,
                "metadata_name": "co-author",
                "metadata_value": "John",
                "parameter_name": "param",
                "parameter_value_id": 1,
                "commit_id": 2,
            },
        )
        self.assertEqual(
            dict(metadata[1]),
            {
                "alternative_name": "Base",
                "entity_name": "object",
                "id": 2,
                "metadata_id": 2,
                "metadata_name": "age",
                "metadata_value": "17",
                "parameter_name": "param",
                "parameter_value_id": 1,
                "commit_id": 2,
            },
        )

    def test_import_relationship_parameter_value_metadata(self):
        import_object_classes(self._db_map, ["object_class"])
        import_objects(self._db_map, [("object_class", "object")])
        import_relationship_classes(self._db_map, (("relationship_class", ("object_class",)),))
        import_relationships(self._db_map, (("relationship_class", ("object",)),))
        import_relationship_parameters(self._db_map, (("relationship_class", "param"),))
        import_relationship_parameter_values(self._db_map, (("relationship_class", ("object",), "param", "value"),))
        count, errors = import_relationship_parameter_value_metadata(
            self._db_map, (("relationship_class", ("object",), "param", '{"co-author": "John", "age": 17}'),)
        )
        self.assertEqual(errors, [])
        self.assertEqual(count, 2)
        self._db_map.commit_session("test")
        metadata = self._db_map.query(self._db_map.ext_parameter_value_metadata_sq).all()
        self.assertEqual(len(metadata), 2)
        self.assertEqual(
            dict(metadata[0]),
            {
                "alternative_name": "Base",
                "entity_name": "object__",
                "id": 1,
                "metadata_id": 1,
                "metadata_name": "co-author",
                "metadata_value": "John",
                "parameter_name": "param",
                "parameter_value_id": 1,
                "commit_id": 2,
            },
        )
        self.assertEqual(
            dict(metadata[1]),
            {
                "alternative_name": "Base",
                "entity_name": "object__",
                "id": 2,
                "metadata_id": 2,
                "metadata_name": "age",
                "metadata_value": "17",
                "parameter_name": "param",
                "parameter_value_id": 1,
                "commit_id": 2,
            },
        )


class TestImportEntityClassDisplayMode(unittest.TestCase):
    def test_import_single_entity_class_display_mode(self):
        db_map = create_db_map()
        count, errors = import_entity_class_display_modes(db_map, (("disp_mode", "Some desc."),))
        self.assertEqual(count, 1)
        self.assertFalse(errors)
        db_map.commit_session("test")
        display_modes = {a.name: a.description for a in db_map.query(db_map.entity_class_display_mode_sq)}
        self.assertEqual(len(display_modes), 1)
        self.assertIn("disp_mode", display_modes.keys())
        self.assertIn("Some desc.", display_modes.values())
        db_map.close()


class TestImportEntityClassDisplayModeEntityClass(unittest.TestCase):
    def test_import_single_entity_class_display_mode__entity_class(self):
        db_map = create_db_map()
        count, errors = import_entity_classes(db_map, (("ent_cls", ()),))
        self.assertEqual(count, 1)
        self.assertFalse(errors)
        count, errors = import_entity_class_display_modes(db_map, (("disp_mode", "Some desc."),))
        self.assertEqual(count, 1)
        self.assertFalse(errors)
        count, errors = import_entity_class_display_mode__entity_classes(db_map, (("disp_mode", "ent_cls", 98),))
        self.assertEqual(count, 1)
        self.assertFalse(errors)
        db_map.commit_session("test")
        metadata = db_map.query(db_map.entity_class_display_mode__entity_class_sq).all()
        self.assertEqual(len(metadata), 1)
        self.assertEqual(
            dict(metadata[0]),
            {
                "id": 1,
                "display_mode_id": 1,
                "entity_class_id": 1,
                "display_order": 98,
                "display_status": None,
            },
        )
        db_map.close()


if __name__ == "__main__":
    unittest.main()<|MERGE_RESOLUTION|>--- conflicted
+++ resolved
@@ -16,6 +16,8 @@
 from spinedb_api.import_functions import (
     import_alternatives,
     import_data,
+    import_entity_class_display_mode__entity_classes,
+    import_entity_class_display_modes,
     import_entity_classes,
     import_metadata,
     import_object_classes,
@@ -33,18 +35,6 @@
     import_relationships,
     import_scenario_alternatives,
     import_scenarios,
-<<<<<<< HEAD
-    import_parameter_value_lists,
-    import_metadata,
-    import_object_metadata,
-    import_relationship_metadata,
-    import_object_parameter_value_metadata,
-    import_relationship_parameter_value_metadata,
-    import_entity_class_display_modes,
-    import_entity_class_display_mode__entity_classes,
-    import_data,
-=======
->>>>>>> cadeae56
 )
 from spinedb_api.parameter_value import TimeSeriesFixedResolution, dump_db_value, from_database
 from spinedb_api.spine_db_server import _unparse_value
