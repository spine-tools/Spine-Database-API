--- conflicted
+++ resolved
@@ -566,13 +566,8 @@
         items, errors = self._db_map.update_wide_relationship_classes(
             {"id": 3, "name": "renamed", "object_class_id_list": [2]}
         )
-<<<<<<< HEAD
-        self.assertEqual([str(err) for err in errors], ["Can't update fixed fields 'dimension_id_list'"])
-        self.assertEqual(updated_ids, {3})
-=======
         self.assertEqual([str(err) for err in errors], ["can't modify dimensions of an entity class"])
         self.assertEqual(len(items), 1)
->>>>>>> 7525f0a0
         self._db_map.commit_session("Update data.")
         classes = self._db_map.query(self._db_map.wide_relationship_class_sq).all()
         self.assertEqual(len(classes), 1)
