--- conflicted
+++ resolved
@@ -85,11 +85,43 @@
 
 
 class TestDatabaseMapping(unittest.TestCase):
-<<<<<<< HEAD
     def _assert_success(self, result):
         item, error = result
         self.assertIsNone(error)
         return item
+
+    def test_active_by_default_is_initially_false_for_zero_dimensional_entity_class(self):
+        with DatabaseMapping("sqlite://", create=True) as db_map:
+            item = self._assert_success(db_map.add_entity_class_item(name="Entity"))
+            self.assertFalse(item["active_by_default"])
+
+    def test_active_by_default_is_initially_false_for_multi_dimensional_entity_class(self):
+        with DatabaseMapping("sqlite://", create=True) as db_map:
+            db_map.add_entity_class_item(name="Dimension")
+            item = self._assert_success(db_map.add_entity_class_item(name="Entity", dimension_name_list=("Dimension",)))
+            self.assertTrue(item["active_by_default"])
+
+    def test_read_active_by_default_from_database(self):
+        with TemporaryDirectory() as temp_dir:
+            url = "sqlite:///" + os.path.join(temp_dir, "database.sqlite")
+            with DatabaseMapping(url, create=True) as out_db_map:
+                self._assert_success(out_db_map.add_entity_class_item(name="HiddenStuff", active_by_default=False))
+                self._assert_success(out_db_map.add_entity_class_item(name="VisibleStuff", active_by_default=True))
+                out_db_map.commit_session("Add entity classes.")
+                entity_classes = out_db_map.query(out_db_map.wide_entity_class_sq).all()
+                self.assertEqual(len(entity_classes), 2)
+                activities = ((row.name, row.active_by_default) for row in entity_classes)
+                expected = (("HiddenStuff", False), ("VisibleStuff", True))
+                self.assertCountEqual(activities, expected)
+            with DatabaseMapping(url) as db_map:
+                entity_classes = db_map.get_entity_class_items()
+                self.assertEqual(len(entity_classes), 2)
+                active_by_default = {c["name"]: c["active_by_default"] for c in entity_classes}
+                expected = {"HiddenStuff": False, "VisibleStuff": True}
+                for name, activity in active_by_default.items():
+                    expected_activity = expected.pop(name)
+                    with self.subTest(class_name=name):
+                        self.assertEqual(activity, expected_activity)
 
     def test_add_parameter_value_without_value_gives_error(self):
         with DatabaseMapping("sqlite://", create=True) as db_map:
@@ -181,44 +213,6 @@
             entity_classes = db_map.query(db_map.entity_class_sq).all()
             self.assertEqual(len(entity_classes), 1)
             self.assertEqual(entity_classes[0].name, "renamed")
-=======
-    def test_active_by_default_is_initially_false_for_zero_dimensional_entity_class(self):
-        with DatabaseMapping("sqlite://", create=True) as db_map:
-            item, error = db_map.add_entity_class_item(name="Entity")
-            self.assertIsNone(error)
-            self.assertFalse(item["active_by_default"])
-
-    def test_active_by_default_is_initially_false_for_multi_dimensional_entity_class(self):
-        with DatabaseMapping("sqlite://", create=True) as db_map:
-            db_map.add_entity_class_item(name="Dimension")
-            item, error = db_map.add_entity_class_item(name="Entity", dimension_name_list=("Dimension",))
-            self.assertIsNone(error)
-            self.assertTrue(item["active_by_default"])
-
-    def test_read_active_by_default_from_database(self):
-        with TemporaryDirectory() as temp_dir:
-            url = "sqlite:///" + os.path.join(temp_dir, "database.sqlite")
-            with DatabaseMapping(url, create=True) as out_db_map:
-                _, error = out_db_map.add_entity_class_item(name="HiddenStuff", active_by_default=False)
-                self.assertIsNone(error)
-                _, error = out_db_map.add_entity_class_item(name="VisibleStuff", active_by_default=True)
-                self.assertIsNone(error)
-                out_db_map.commit_session("Add entity classes.")
-                entity_classes = out_db_map.query(out_db_map.wide_entity_class_sq).all()
-                self.assertEqual(len(entity_classes), 2)
-                activities = ((row.name, row.active_by_default) for row in entity_classes)
-                expected = (("HiddenStuff", False), ("VisibleStuff", True))
-                self.assertCountEqual(activities, expected)
-            with DatabaseMapping(url) as db_map:
-                entity_classes = db_map.get_entity_class_items()
-                self.assertEqual(len(entity_classes), 2)
-                active_by_default = {c["name"]: c["active_by_default"] for c in entity_classes}
-                expected = {"HiddenStuff": False, "VisibleStuff": True}
-                for name, activity in active_by_default.items():
-                    expected_activity = expected.pop(name)
-                    with self.subTest(class_name=name):
-                        self.assertEqual(activity, expected_activity)
->>>>>>> 43c1bb61
 
     def test_commit_parameter_value(self):
         with TemporaryDirectory() as temp_dir:
