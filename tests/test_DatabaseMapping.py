--- conflicted
+++ resolved
@@ -3320,7 +3320,6 @@
             relationship = db_map.add_entity(entity_byname=("thing", "thing"), entity_class_name="Object__Object")
             self.assertEqual(relationship["name"], "thing__thing")
 
-<<<<<<< HEAD
     def test_update_parameter_value_from_float_to_duration(self):
         with DatabaseMapping("sqlite://", create=True) as db_map:
             db_map.add_entity_class(name="Object")
@@ -3344,7 +3343,7 @@
             list_value = db_map.add_list_value(parameter_value_list_name="my list", parsed_value="original", index=0)
             list_value.update(parsed_value="new")
             self.assertEqual(list_value["parsed_value"], "new")
-=======
+
     def test_entity_class_with_id_that_replaces_a_removed_id_is_found_by_fetch_all(self):
         with TemporaryDirectory() as temp_dir:
             url = "sqlite:///" + os.path.join(temp_dir, "db.sqlite")
@@ -3369,7 +3368,6 @@
                     ["Object1", "Object2", "Object3", "Object1__Object2", "Object1__Object2__Object3"],
                 )
             db_map.close()
->>>>>>> 55a4c1c5
 
 
 class TestDatabaseMappingLegacy(unittest.TestCase):
