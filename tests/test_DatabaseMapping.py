--- conflicted
+++ resolved
@@ -3307,24 +3307,6 @@
             db_map.add_scenario_alternative(scenario_name="scenario 1", alternative_name="alt 1", rank=2)
             self.assertEqual(base_scenario_alternative["before_alternative_id"], another_alternative["id"])
 
-<<<<<<< HEAD
-    def test_update_parameter_value_from_float_to_duration(self):
-        with DatabaseMapping("sqlite://", create=True) as db_map:
-            db_map.add_entity_class(name="Object")
-            db_map.add_parameter_definition(entity_class_name="Object", name="Y")
-            db_map.add_entity(entity_class_name="Object", name="widget")
-            value_item = db_map.add_parameter_value(
-                entity_class_name="Object",
-                entity_byname=("widget",),
-                parameter_definition_name="Y",
-                alternative_name="Base",
-                parsed_value=2.3,
-            )
-            value, value_type = to_database(Duration("3 hours"))
-            value_item.update(value=value, type=value_type)
-            self.assertEqual(value_item["parsed_value"], Duration("3h"))
-            self.assertEqual(value_item["arrow_value"], relativedelta(hours=3))
-=======
     def test_add_relationship_after_purge(self):
         with DatabaseMapping("sqlite://", create=True) as db_map:
             db_map.add_entity_class(name="Object")
@@ -3337,7 +3319,23 @@
             db_map.add_entity(name="thing", entity_class_name="Object")
             relationship = db_map.add_entity(entity_byname=("thing", "thing"), entity_class_name="Object__Object")
             self.assertEqual(relationship["name"], "thing__thing")
->>>>>>> 12fe3ce6
+
+    def test_update_parameter_value_from_float_to_duration(self):
+        with DatabaseMapping("sqlite://", create=True) as db_map:
+            db_map.add_entity_class(name="Object")
+            db_map.add_parameter_definition(entity_class_name="Object", name="Y")
+            db_map.add_entity(entity_class_name="Object", name="widget")
+            value_item = db_map.add_parameter_value(
+                entity_class_name="Object",
+                entity_byname=("widget",),
+                parameter_definition_name="Y",
+                alternative_name="Base",
+                parsed_value=2.3,
+            )
+            value, value_type = to_database(Duration("3 hours"))
+            value_item.update(value=value, type=value_type)
+            self.assertEqual(value_item["parsed_value"], Duration("3h"))
+            self.assertEqual(value_item["arrow_value"], relativedelta(hours=3))
 
 
 class TestDatabaseMappingLegacy(unittest.TestCase):
