######################################################################################################################
# Copyright (C) 2017-2022 Spine project consortium
# Copyright Spine Database API contributors
# This file is part of Spine Database API.
# Spine Database API is free software: you can redistribute it and/or modify it under the terms of the GNU Lesser
# General Public License as published by the Free Software Foundation, either version 3 of the License, or (at your
# option) any later version. This program is distributed in the hope that it will be useful, but WITHOUT ANY WARRANTY;
# without even the implied warranty of MERCHANTABILITY or FITNESS FOR A PARTICULAR PURPOSE. See the GNU Lesser General
# Public License for more details. You should have received a copy of the GNU Lesser General Public License along with
# this program. If not, see <http://www.gnu.org/licenses/>.
######################################################################################################################
""" Unit tests for DatabaseMapping class. """
import multiprocessing
import os.path
from tempfile import TemporaryDirectory
import threading
import unittest
from unittest import mock
from unittest.mock import patch
from sqlalchemy.engine.url import URL, make_url
from sqlalchemy.util import KeyedTuple
from spinedb_api import (
    DatabaseMapping,
    SpineDBAPIError,
    SpineIntegrityError,
    from_database,
    import_functions,
    to_database,
)
from spinedb_api.db_mapping_base import PublicItem, Status
<<<<<<< HEAD
from spinedb_api.helpers import Asterisk, DisplayStatus, name_from_elements
=======
from spinedb_api.helpers import Asterisk, name_from_elements
from spinedb_api.parameter_value import type_for_scalar
>>>>>>> fbee93f3
from tests.custom_db_mapping import CustomDatabaseMapping
from tests.mock_helpers import AssertSuccessTestCase


def create_query_wrapper(db_map):
    def query_wrapper(*args, orig_query=db_map.query, **kwargs):
        arg = args[0]
        if isinstance(arg, mock.Mock):
            return arg.value
        return orig_query(*args, **kwargs)

    return query_wrapper


IN_MEMORY_DB_URL = "sqlite://"


class TestDatabaseMappingConstruction(unittest.TestCase):
    def test_construction_with_filters(self):
        db_url = IN_MEMORY_DB_URL + "?spinedbfilter=fltr1&spinedbfilter=fltr2"
        with mock.patch("spinedb_api.db_mapping.apply_filter_stack") as mock_apply:
            with mock.patch(
                "spinedb_api.db_mapping.load_filters", return_value=[{"fltr1": "config1", "fltr2": "config2"}]
            ) as mock_load:
                db_map = CustomDatabaseMapping(db_url, create=True)
                db_map.close()
                mock_load.assert_called_once_with(["fltr1", "fltr2"])
                mock_apply.assert_called_once_with(db_map, [{"fltr1": "config1", "fltr2": "config2"}])

    def test_construction_with_sqlalchemy_url_and_filters(self):
        db_url = IN_MEMORY_DB_URL + "/?spinedbfilter=fltr1&spinedbfilter=fltr2"
        sa_url = make_url(db_url)
        with mock.patch("spinedb_api.db_mapping.apply_filter_stack") as mock_apply:
            with mock.patch(
                "spinedb_api.db_mapping.load_filters", return_value=[{"fltr1": "config1", "fltr2": "config2"}]
            ) as mock_load:
                db_map = CustomDatabaseMapping(sa_url, create=True)
                db_map.close()
                mock_load.assert_called_once_with(["fltr1", "fltr2"])
                mock_apply.assert_called_once_with(db_map, [{"fltr1": "config1", "fltr2": "config2"}])

    def test_shorthand_filter_query_works(self):
        with TemporaryDirectory() as temp_dir:
            url = URL("sqlite")
            url.database = os.path.join(temp_dir, "test_shorthand_filter_query_works.json")
            out_db_map = CustomDatabaseMapping(url, create=True)
            out_db_map.add_scenarios({"name": "scen1"})
            out_db_map.add_scenario_alternatives({"scenario_name": "scen1", "alternative_name": "Base", "rank": 1})
            out_db_map.commit_session("Add scen.")
            out_db_map.close()
            try:
                db_map = CustomDatabaseMapping(url)
            except:
                self.fail("CustomDatabaseMapping.__init__() should not raise.")
            else:
                db_map.close()


class TestDatabaseMapping(AssertSuccessTestCase):
    def test_active_by_default_is_initially_true_for_zero_dimensional_entity_class(self):
        with DatabaseMapping("sqlite://", create=True) as db_map:
            item = self._assert_success(db_map.add_entity_class_item(name="Entity"))
            self.assertTrue(item["active_by_default"])

    def test_active_by_default_is_initially_false_for_multi_dimensional_entity_class(self):
        with DatabaseMapping("sqlite://", create=True) as db_map:
            db_map.add_entity_class_item(name="Dimension")
            item = self._assert_success(db_map.add_entity_class_item(name="Entity", dimension_name_list=("Dimension",)))
            self.assertTrue(item["active_by_default"])

    def test_read_active_by_default_from_database(self):
        with TemporaryDirectory() as temp_dir:
            url = "sqlite:///" + os.path.join(temp_dir, "database.sqlite")
            with DatabaseMapping(url, create=True) as out_db_map:
                self._assert_success(out_db_map.add_entity_class_item(name="HiddenStuff", active_by_default=False))
                self._assert_success(out_db_map.add_entity_class_item(name="VisibleStuff", active_by_default=True))
                out_db_map.commit_session("Add entity classes.")
                entity_classes = out_db_map.query(out_db_map.wide_entity_class_sq).all()
                self.assertEqual(len(entity_classes), 2)
                activities = ((row.name, row.active_by_default) for row in entity_classes)
                expected = (("HiddenStuff", False), ("VisibleStuff", True))
                self.assertCountEqual(activities, expected)
            with DatabaseMapping(url) as db_map:
                entity_classes = db_map.get_entity_class_items()
                self.assertEqual(len(entity_classes), 2)
                active_by_default = {c["name"]: c["active_by_default"] for c in entity_classes}
                expected = {"HiddenStuff": False, "VisibleStuff": True}
                for name, activity in active_by_default.items():
                    expected_activity = expected.pop(name)
                    with self.subTest(class_name=name):
                        self.assertEqual(activity, expected_activity)

    def test_commit_parameter_value(self):
        with TemporaryDirectory() as temp_dir:
            url = "sqlite:///" + os.path.join(temp_dir, "database.sqlite")
            with DatabaseMapping(url, create=True) as db_map:
                self._assert_success(db_map.add_item("entity_class", name="fish", description="It swims."))
                self._assert_success(
                    db_map.add_item(
                        "entity", entity_class_name="fish", name="Nemo", description="Peacefully swimming away."
                    )
                )
                self._assert_success(db_map.add_item("parameter_definition", entity_class_name="fish", name="color"))
                value, type_ = to_database("mainly orange")
                self._assert_success(
                    db_map.add_item(
                        "parameter_value",
                        entity_class_name="fish",
                        entity_byname=("Nemo",),
                        parameter_definition_name="color",
                        alternative_name="Base",
                        value=value,
                        type=type_,
                    )
                )
                db_map.commit_session("Added data")
            with DatabaseMapping(url) as db_map:
                color = db_map.get_item(
                    "parameter_value",
                    entity_class_name="fish",
                    entity_byname=("Nemo",),
                    parameter_definition_name="color",
                    alternative_name="Base",
                )
                value = from_database(color["value"], color["type"])
                self.assertEqual(value, "mainly orange")

    def test_commit_multidimensional_parameter_value(self):
        with TemporaryDirectory() as temp_dir:
            url = "sqlite:///" + os.path.join(temp_dir, "database.sqlite")
            with DatabaseMapping(url, create=True) as db_map:
                self._assert_success(db_map.add_item("entity_class", name="fish", description="It swims."))
                self._assert_success(db_map.add_item("entity_class", name="cat", description="Eats fish."))
                self._assert_success(
                    db_map.add_item(
                        "entity_class",
                        name="fish__cat",
                        dimension_name_list=("fish", "cat"),
                        description="A fish getting eaten by a cat?",
                    )
                )
                self._assert_success(
                    db_map.add_item("entity", entity_class_name="fish", name="Nemo", description="Lost (soon).")
                )
                self._assert_success(
                    db_map.add_item(
                        "entity", entity_class_name="cat", name="Felix", description="The wonderful wonderful cat."
                    )
                )
                self._assert_success(
                    db_map.add_item("entity", entity_class_name="fish__cat", element_name_list=("Nemo", "Felix"))
                )
                self._assert_success(
                    db_map.add_item("parameter_definition", entity_class_name="fish__cat", name="rate")
                )
                value, type_ = to_database(0.23)
                self._assert_success(
                    db_map.add_item(
                        "parameter_value",
                        entity_class_name="fish__cat",
                        entity_byname=("Nemo", "Felix"),
                        parameter_definition_name="rate",
                        alternative_name="Base",
                        value=value,
                        type=type_,
                    )
                )
                db_map.commit_session("Added data")
            with DatabaseMapping(url) as db_map:
                color = db_map.get_item(
                    "parameter_value",
                    entity_class_name="fish__cat",
                    entity_byname=("Nemo", "Felix"),
                    parameter_definition_name="rate",
                    alternative_name="Base",
                )
                value = from_database(color["value"], color["type"])
                self.assertEqual(value, 0.23)

    def test_updating_entity_name_updates_the_name_in_parameter_value_too(self):
        with DatabaseMapping(IN_MEMORY_DB_URL, create=True) as db_map:
            self._assert_success(db_map.add_item("entity_class", name="fish", description="It swims."))
            self._assert_success(
                db_map.add_item(
                    "entity", entity_class_name="fish", name="Nemo", description="Peacefully swimming away."
                )
            )
            self._assert_success(db_map.add_item("parameter_definition", entity_class_name="fish", name="color"))
            value, type_ = to_database("mainly orange")
            self._assert_success(
                db_map.add_item(
                    "parameter_value",
                    entity_class_name="fish",
                    entity_byname=("Nemo",),
                    parameter_definition_name="color",
                    alternative_name="Base",
                    value=value,
                    type=type_,
                )
            )
            color = db_map.get_item(
                "parameter_value",
                entity_class_name="fish",
                entity_byname=("Nemo",),
                parameter_definition_name="color",
                alternative_name="Base",
            )
            self.assertIsNotNone(color)
            fish = db_map.get_item("entity", entity_class_name="fish", name="Nemo")
            self.assertIsNotNone(fish)
            fish.update(name="NotNemo")
            self.assertEqual(fish["name"], "NotNemo")
            not_color_anymore = db_map.get_item(
                "parameter_value",
                entity_class_name="fish",
                entity_byname=("Nemo",),
                parameter_definition_name="color",
                alternative_name="Base",
            )
            self.assertEqual(not_color_anymore, {})
            color = db_map.get_item(
                "parameter_value",
                entity_class_name="fish",
                entity_byname=("NotNemo",),
                parameter_definition_name="color",
                alternative_name="Base",
            )
            self.assertIsNotNone(color)

    def test_update_entity_metadata_by_changing_its_entity(self):
        with DatabaseMapping("sqlite://", create=True) as db_map:
            self._assert_success(db_map.add_entity_class_item(name="my_class"))
            db_map.add_entity_item(name="entity_1", entity_class_name="my_class")
            entity_2 = self._assert_success(db_map.add_entity_item(name="entity_2", entity_class_name="my_class"))
            metadata_value = '{"sources": [], "contributors": []}'
            metadata = self._assert_success(db_map.add_metadata_item(name="my_metadata", value=metadata_value))
            entity_metadata = self._assert_success(
                db_map.add_entity_metadata_item(
                    metadata_name="my_metadata",
                    metadata_value=metadata_value,
                    entity_class_name="my_class",
                    entity_byname=("entity_1",),
                )
            )
            entity_metadata.update(entity_byname=("entity_2",))
            self.assertEqual(
                entity_metadata._extended(),
                {
                    "entity_class_name": "my_class",
                    "entity_byname": ("entity_2",),
                    "entity_id": entity_2["id"],
                    "id": entity_metadata["id"],
                    "metadata_id": metadata["id"],
                    "metadata_name": "my_metadata",
                    "metadata_value": metadata_value,
                },
            )
            db_map.commit_session("Add initial data.")
            entity_sq = (
                db_map.query(
                    db_map.entity_sq.c.id.label("entity_id"),
                    db_map.entity_class_sq.c.name.label("entity_class_name"),
                    db_map.entity_sq.c.name.label("entity_name"),
                )
                .join(db_map.entity_class_sq, db_map.entity_class_sq.c.id == db_map.entity_sq.c.class_id)
                .subquery()
            )
            metadata_records = (
                db_map.query(
                    db_map.entity_metadata_sq.c.id,
                    entity_sq.c.entity_class_name,
                    entity_sq.c.entity_name,
                    db_map.metadata_sq.c.name.label("metadata_name"),
                    db_map.metadata_sq.c.value.label("metadata_value"),
                )
                .join(entity_sq, entity_sq.c.entity_id == db_map.entity_metadata_sq.c.entity_id)
                .join(db_map.metadata_sq, db_map.metadata_sq.c.id == db_map.entity_metadata_sq.c.metadata_id)
                .all()
            )
            self.assertEqual(len(metadata_records), 1)
            self.assertEqual(
                dict(**metadata_records[0]),
                {
                    "id": 1,
                    "entity_class_name": "my_class",
                    "entity_name": "entity_2",
                    "metadata_name": "my_metadata",
                    "metadata_value": metadata_value,
                },
            )

    def test_update_parameter_value_metadata_by_changing_its_parameter(self):
        with DatabaseMapping("sqlite://", create=True) as db_map:
            entity_class = self._assert_success(db_map.add_entity_class_item(name="my_class"))
            self._assert_success(db_map.add_parameter_definition_item(name="x", entity_class_name="my_class"))
            self._assert_success(db_map.add_parameter_definition_item(name="y", entity_class_name="my_class"))
            self._assert_success(db_map.add_entity_item(name="my_entity", entity_class_name="my_class"))
            value, value_type = to_database(2.3)
            self._assert_success(
                db_map.add_parameter_value_item(
                    entity_class_name="my_class",
                    entity_byname=("my_entity",),
                    parameter_definition_name="x",
                    alternative_name="Base",
                    value=value,
                    type=value_type,
                )
            )
            value, value_type = to_database(-2.3)
            y = self._assert_success(
                db_map.add_parameter_value_item(
                    entity_class_name="my_class",
                    entity_byname=("my_entity",),
                    parameter_definition_name="y",
                    alternative_name="Base",
                    value=value,
                    type=value_type,
                )
            )
            metadata_value = '{"sources": [], "contributors": []}'
            metadata = self._assert_success(db_map.add_metadata_item(name="my_metadata", value=metadata_value))
            value_metadata = self._assert_success(
                db_map.add_parameter_value_metadata_item(
                    metadata_name="my_metadata",
                    metadata_value=metadata_value,
                    entity_class_name="my_class",
                    entity_byname=("my_entity",),
                    parameter_definition_name="x",
                    alternative_name="Base",
                )
            )
            value_metadata.update(parameter_definition_name="y")
            self.assertEqual(
                value_metadata._extended(),
                {
                    "entity_class_name": "my_class",
                    "entity_byname": ("my_entity",),
                    "alternative_name": "Base",
                    "parameter_definition_name": "y",
                    "parameter_value_id": y["id"],
                    "id": value_metadata["id"],
                    "metadata_id": metadata["id"],
                    "metadata_name": "my_metadata",
                    "metadata_value": metadata_value,
                },
            )
            db_map.commit_session("Add initial data.")
            parameter_sq = (
                db_map.query(
                    db_map.parameter_value_sq.c.id.label("value_id"),
                    db_map.entity_class_sq.c.name.label("entity_class_name"),
                    db_map.entity_sq.c.name.label("entity_name"),
                    db_map.parameter_definition_sq.c.name.label("parameter_definition_name"),
                    db_map.alternative_sq.c.name.label("alternative_name"),
                )
                .join(
                    db_map.entity_class_sq, db_map.entity_class_sq.c.id == db_map.parameter_value_sq.c.entity_class_id
                )
                .join(db_map.entity_sq, db_map.entity_sq.c.id == db_map.parameter_value_sq.c.entity_id)
                .join(
                    db_map.parameter_definition_sq,
                    db_map.parameter_definition_sq.c.id == db_map.parameter_value_sq.c.parameter_definition_id,
                )
                .join(db_map.alternative_sq, db_map.alternative_sq.c.id == db_map.parameter_value_sq.c.alternative_id)
                .subquery("parameter_sq")
            )
            metadata_records = (
                db_map.query(
                    db_map.parameter_value_metadata_sq.c.id,
                    parameter_sq.c.entity_class_name,
                    parameter_sq.c.entity_name,
                    parameter_sq.c.parameter_definition_name,
                    parameter_sq.c.alternative_name,
                    db_map.metadata_sq.c.name.label("metadata_name"),
                    db_map.metadata_sq.c.value.label("metadata_value"),
                )
                .join(parameter_sq, parameter_sq.c.value_id == db_map.parameter_value_metadata_sq.c.parameter_value_id)
                .join(db_map.metadata_sq, db_map.metadata_sq.c.id == db_map.parameter_value_metadata_sq.c.metadata_id)
                .all()
            )
            self.assertEqual(len(metadata_records), 1)
            self.assertEqual(
                dict(**metadata_records[0]),
                {
                    "id": 1,
                    "entity_class_name": "my_class",
                    "entity_name": "my_entity",
                    "parameter_definition_name": "y",
                    "alternative_name": "Base",
                    "metadata_name": "my_metadata",
                    "metadata_value": metadata_value,
                },
            )

    def test_fetch_more(self):
        with DatabaseMapping("sqlite://", create=True) as db_map:
            alternatives = db_map.fetch_more("alternative")
            expected = [{"id": 1, "name": "Base", "description": "Base alternative", "commit_id": 1}]
            self.assertEqual([a.resolve() for a in alternatives], expected)

    def test_fetch_more_after_commit_and_refresh(self):
        with DatabaseMapping("sqlite://", create=True) as db_map:
            self._assert_success(db_map.add_item("entity_class", name="Widget"))
            self._assert_success(db_map.add_item("entity", entity_class_name="Widget", name="gadget"))
            db_map.commit_session("Add test data.")
            db_map.refresh_session()
            entities = db_map.fetch_more("entity")
            self.assertEqual([(x["entity_class_name"], x["name"]) for x in entities], [("Widget", "gadget")])

    def test_has_external_commits_returns_true_initially(self):
        with DatabaseMapping("sqlite://", create=True) as db_map:
            self.assertTrue(db_map.has_external_commits())

    def test_has_external_commits_returns_true_when_another_db_mapping_has_made_commits(self):
        with TemporaryDirectory() as temp_dir:
            url = "sqlite:///" + os.path.join(temp_dir, "db.sqlite")
            with DatabaseMapping(url, create=True) as db_map:
                with DatabaseMapping(url) as other_db_map:
                    self._assert_success(other_db_map.add_item("entity_class", name="cc"))
                    other_db_map.commit_session("Added a class")
                self.assertTrue(db_map.has_external_commits())

    def test_has_external_commits_returns_false_after_commit_session(self):
        with TemporaryDirectory() as temp_dir:
            url = "sqlite:///" + os.path.join(temp_dir, "db.sqlite")
            with DatabaseMapping(url, create=True) as db_map:
                with DatabaseMapping(url) as other_db_map:
                    other_db_map.add_item("entity_class", name="cc")
                    other_db_map.commit_session("Added a class")
                self._assert_success(db_map.add_item("entity_class", name="omega"))
                db_map.commit_session("Added a class")
                self.assertFalse(db_map.has_external_commits())

    def test_get_items_gives_commits(self):
        with DatabaseMapping("sqlite://", create=True) as db_map:
            items = db_map.get_items("commit")
            self.assertEqual(len(items), 1)
            self.assertEqual(items[0].item_type, "commit")

    def test_fetch_entities_that_refer_to_unfetched_entities(self):
        with TemporaryDirectory() as temp_dir:
            url = "sqlite:///" + os.path.join(temp_dir, "db.sqlite")
            with DatabaseMapping(url, create=True) as db_map:
                self._assert_success(db_map.add_entity_class_item(name="dog"))
                self._assert_success(db_map.add_entity_class_item(name="cat"))
                self._assert_success(db_map.add_entity_class_item(name="dog__cat", dimension_name_list=("dog", "cat")))
                self._assert_success(db_map.add_entity_item(name="Pulgoso", entity_class_name="dog"))
                self._assert_success(db_map.add_entity_item(name="Sylvester", entity_class_name="cat"))
                self._assert_success(db_map.add_entity_item(name="Tom", entity_class_name="cat"))
                db_map.commit_session("Arf!")
            with DatabaseMapping(url) as db_map:
                # Remove the entity in the middle and add a multi-D one referring to the third entity.
                # The multi-D one will go in the middle.
                db_map.get_entity_item(name="Sylvester", entity_class_name="cat").remove()
                self._assert_success(
                    db_map.add_entity_item(element_name_list=("Pulgoso", "Tom"), entity_class_name="dog__cat")
                )
                db_map.commit_session("Meow!")
            with DatabaseMapping(url) as db_map:
                # The ("Pulgoso", "Tom") entity will be fetched before "Tom".
                # What happens?
                entities = db_map.get_items("entity")
                self.assertEqual(len(entities), 3)

    def test_committing_scenario_alternatives(self):
        with TemporaryDirectory() as temp_dir:
            url = "sqlite:///" + os.path.join(temp_dir, "db.sqlite")
            with DatabaseMapping(url, create=True) as db_map:
                item = self._assert_success(db_map.add_alternative_item(name="alt1"))
                self.assertIsNotNone(item)
                item = self._assert_success(db_map.add_alternative_item(name="alt2"))
                self.assertIsNotNone(item)
                item = self._assert_success(db_map.add_scenario_item(name="my_scenario"))
                self.assertIsNotNone(item)
                item = self._assert_success(
                    db_map.add_scenario_alternative_item(scenario_name="my_scenario", alternative_name="alt1", rank=0)
                )
                self.assertIsNotNone(item)
                item = self._assert_success(
                    db_map.add_scenario_alternative_item(scenario_name="my_scenario", alternative_name="alt2", rank=1)
                )
                self.assertIsNotNone(item)
                db_map.commit_session("Add test data.")
            with DatabaseMapping(url) as db_map:
                scenario_alternatives = db_map.get_items("scenario_alternative")
                self.assertEqual(len(scenario_alternatives), 2)
                self.assertEqual(scenario_alternatives[0]["scenario_name"], "my_scenario")
                self.assertEqual(scenario_alternatives[0]["alternative_name"], "alt1")
                self.assertEqual(scenario_alternatives[0]["rank"], 0)
                self.assertEqual(scenario_alternatives[1]["scenario_name"], "my_scenario")
                self.assertEqual(scenario_alternatives[1]["alternative_name"], "alt2")
                self.assertEqual(scenario_alternatives[1]["rank"], 1)

    def test_committing_entity_class_items_doesnt_add_commit_ids_to_them(self):
        with DatabaseMapping("sqlite://", create=True) as db_map:
            self._assert_success(db_map.add_entity_class_item(name="my_class"))
            db_map.commit_session("Add class.")
            classes = db_map.get_entity_class_items()
            self.assertEqual(len(classes), 1)
            self.assertNotIn("commit_id", classes[0]._extended())

    def test_committing_superclass_subclass_items_doesnt_add_commit_ids_to_them(self):
        with DatabaseMapping("sqlite://", create=True) as db_map:
            self._assert_success(db_map.add_entity_class_item(name="high"))
            self._assert_success(db_map.add_entity_class_item(name="low"))
            self._assert_success(db_map.add_superclass_subclass_item(superclass_name="high", subclass_name="low"))
            db_map.commit_session("Add class hierarchy.")
            classes = db_map.get_superclass_subclass_items()
            self.assertEqual(len(classes), 1)
            self.assertNotIn("commit_id", classes[0]._extended())

    def test_committing_entity_group_items_doesnt_add_commit_ids_to_them(self):
        with DatabaseMapping("sqlite://", create=True) as db_map:
            self._assert_success(db_map.add_entity_class_item(name="my_class"))
            self._assert_success(db_map.add_entity_item(name="element", entity_class_name="my_class"))
            self._assert_success(db_map.add_entity_item(name="container", entity_class_name="my_class"))
            self._assert_success(
                db_map.add_entity_group_item(
                    group_name="container", member_name="element", entity_class_name="my_class"
                )
            )
            db_map.commit_session("Add entity group.")
            groups = db_map.get_entity_group_items()
            self.assertEqual(len(groups), 1)
            self.assertNotIn("commit_id", groups[0]._extended())

    def test_commit_parameter_value_coincidentally_called_is_active(self):
        with DatabaseMapping("sqlite://", create=True) as db_map:
            self._assert_success(db_map.add_parameter_value_list_item(name="booleans"))
            value, value_type = to_database(True)
            self._assert_success(
                db_map.add_list_value_item(parameter_value_list_name="booleans", value=value, type=value_type, index=0)
            )
            self._assert_success(db_map.add_entity_class_item(name="my_class"))
            self._assert_success(
                db_map.add_parameter_definition_item(
                    name="is_active", entity_class_name="my_class", parameter_value_list_name="booleans"
                )
            )
            self._assert_success(db_map.add_entity_item(name="widget1", entity_class_name="my_class"))
            self._assert_success(db_map.add_entity_item(name="widget2", entity_class_name="my_class"))
            self._assert_success(db_map.add_entity_item(name="no_is_active", entity_class_name="my_class"))
            self._assert_success(
                db_map.add_entity_alternative_item(
                    entity_class_name="my_class", entity_byname=("widget1",), alternative_name="Base", active=False
                )
            )
            self._assert_success(
                db_map.add_entity_alternative_item(
                    entity_class_name="my_class", entity_byname=("widget2",), alternative_name="Base", active=False
                )
            )
            self._assert_success(
                db_map.add_entity_alternative_item(
                    entity_class_name="my_class", entity_byname=("no_is_active",), alternative_name="Base", active=False
                )
            )
            value, value_type = to_database(True)
            self._assert_success(
                db_map.add_parameter_value_item(
                    entity_class_name="my_class",
                    parameter_definition_name="is_active",
                    entity_byname=("widget1",),
                    alternative_name="Base",
                    value=value,
                    type=value_type,
                )
            )
            self._assert_success(
                db_map.add_parameter_value_item(
                    entity_class_name="my_class",
                    parameter_definition_name="is_active",
                    entity_byname=("widget2",),
                    alternative_name="Base",
                    value=value,
                    type=value_type,
                )
            )
            db_map.commit_session("Add test data to see if this crashes.")
            entity_names = {entity["id"]: entity["name"] for entity in db_map.query(db_map.wide_entity_sq)}
            alternative_names = {
                alternative["id"]: alternative["name"] for alternative in db_map.query(db_map.alternative_sq)
            }
            expected = {
                ("widget1", "Base"): True,
                ("widget2", "Base"): True,
                ("no_is_active", "Base"): False,
            }
            in_database = {}
            entity_alternatives = db_map.query(db_map.entity_alternative_sq)
            for entity_alternative in entity_alternatives:
                entity_name = entity_names[entity_alternative["entity_id"]]
                alternative_name = alternative_names[entity_alternative["alternative_id"]]
                in_database[(entity_name, alternative_name)] = entity_alternative["active"]
            self.assertEqual(in_database, expected)
            self.assertEqual(db_map.query(db_map.parameter_value_sq).all(), [])

    def test_commit_default_value_for_parameter_called_is_active(self):
        with DatabaseMapping("sqlite://", create=True) as db_map:
            self._assert_success(db_map.add_parameter_value_list_item(name="booleans"))
            value, value_type = to_database(True)
            self._assert_success(
                db_map.add_list_value_item(parameter_value_list_name="booleans", value=value, type=value_type, index=0)
            )
            self._assert_success(db_map.add_entity_class_item(name="Widget"))
            self._assert_success(
                db_map.add_parameter_definition_item(
                    name="is_active",
                    entity_class_name="Widget",
                    parameter_value_list_name="booleans",
                    default_value=value,
                    default_type=value_type,
                )
            )
            self._assert_success(db_map.add_entity_class_item(name="Gadget"))
            self._assert_success(
                db_map.add_parameter_definition_item(
                    name="is_active",
                    entity_class_name="Gadget",
                    parameter_value_list_name="booleans",
                    default_value=value,
                    default_type=value_type,
                )
            )
            self._assert_success(db_map.add_entity_class_item(name="NoIsActiveDefault"))
            self._assert_success(
                db_map.add_parameter_definition_item(
                    name="is_active", entity_class_name="NoIsActiveDefault", parameter_value_list_name="booleans"
                )
            )
            db_map.commit_session("Add test data to see if this crashes")
            active_by_defaults = {
                entity_class["name"]: entity_class["active_by_default"]
                for entity_class in db_map.query(db_map.wide_entity_class_sq)
            }
            self.assertEqual(active_by_defaults, {"Widget": True, "Gadget": True, "NoIsActiveDefault": False})
            defaults = [
                from_database(definition["default_value"], definition["default_type"])
                for definition in db_map.query(db_map.parameter_definition_sq)
            ]
            self.assertEqual(defaults, [True, True, None])

    def test_remove_items_by_asterisk(self):
        with DatabaseMapping("sqlite://", create=True) as db_map:
            self._assert_success(db_map.add_alternative_item(name="alt_1"))
            self._assert_success(db_map.add_alternative_item(name="alt_2"))
            db_map.commit_session("Add alternatives.")
            alternatives = db_map.get_alternative_items()
            self.assertEqual(len(alternatives), 3)
            db_map.remove_items("alternative", Asterisk)
            db_map.commit_session("Remove all alternatives.")
            alternatives = db_map.get_alternative_items()
            self.assertEqual(alternatives, [])

    def test_reset_purging(self):
        with TemporaryDirectory() as temp_dir:
            url = "sqlite:///" + os.path.join(temp_dir, "db.sqlite")
            with DatabaseMapping(url, create=True) as db_map:
                db_map.add_entity_class_item(name="Widget")
                db_map.purge_items("entity_class")
                with DatabaseMapping(url) as another_db_map:
                    another_db_map.add_entity_class_item(name="Gadget")
                    another_db_map.commit_session("Add another entity class.")
                db_map.reset_purging()
                entity_classes = db_map.get_entity_class_items()
                self.assertEqual(len(entity_classes), 1)
                self.assertEqual(entity_classes[0]["name"], "Gadget")

    def test_restored_entity_class_item_has_display_icon_field(self):
        with DatabaseMapping("sqlite://", create=True) as db_map:
            entity_class = self._assert_success(db_map.add_entity_class_item(name="Gadget"))
            db_map.purge_items("entity_class")
            entity_class.restore()
            item = db_map.get_entity_class_item(name="Gadget")
            self.assertIsNone(item["display_icon"])

    def test_trying_to_restore_item_whose_parent_is_removed_fails(self):
        with DatabaseMapping("sqlite://", create=True) as db_map:
            entity_class = self._assert_success(db_map.add_entity_class_item(name="Object"))
            entity = self._assert_success(db_map.add_entity_item(name="knife", entity_class_name="Object"))
            entity_class.remove()
            self.assertFalse(entity.is_valid())
            entity.restore()
            self.assertFalse(entity.is_valid())
            entity_class.restore()
            self.assertTrue(entity.is_valid())

    def test_get_parameter_value_from_wrong_alternative_fails_graciously(self):
        with DatabaseMapping("sqlite://", create=True) as db_map:
            self._assert_success(db_map.add_alternative_item(name="extra alternative"))
            self._assert_success(db_map.add_entity_class_item(name="Object"))
            self._assert_success(db_map.add_entity_item(name="knife", entity_class_name="Object"))
            self._assert_success(db_map.add_parameter_definition_item(entity_class_name="Object", name="x"))
            db_value, value_type = to_database(2.3)
            self._assert_success(
                db_map.add_parameter_value_item(
                    entity_class_name="Object",
                    entity_byname=("knife",),
                    parameter_definition_name="x",
                    alternative_name="Base",
                    value=db_value,
                    type=value_type,
                )
            )
            gotten_value = db_map.get_parameter_value_item(
                entity_class_name="Object",
                entity_byname=("knife",),
                parameter_definition_name="x",
                alternative_name="extra alternative",
            )
            self.assertEqual(gotten_value, {})

    def test_get_parameter_value_with_list_value(self):
        with DatabaseMapping("sqlite://", create=True) as db_map:
            self._assert_success(db_map.add_parameter_value_list_item(name="Enumeration"))
            db_value, value_type = to_database(2.3)
            self._assert_success(
                db_map.add_list_value_item(
                    parameter_value_list_name="Enumeration", value=db_value, type=value_type, index=0
                )
            )
            self._assert_success(db_map.add_entity_class_item(name="Object"))
            self._assert_success(db_map.add_entity_item(name="knife", entity_class_name="Object"))
            self._assert_success(
                db_map.add_parameter_definition_item(
                    entity_class_name="Object", name="x", parameter_value_list_name="Enumeration"
                )
            )
            self._assert_success(
                db_map.add_parameter_value_item(
                    entity_class_name="Object",
                    entity_byname=("knife",),
                    parameter_definition_name="x",
                    alternative_name="Base",
                    value=db_value,
                    type=value_type,
                )
            )
            gotten_value = db_map.get_parameter_value_item(
                entity_class_name="Object",
                entity_byname=("knife",),
                parameter_definition_name="x",
                alternative_name="Base",
            )
            self.assertEqual(gotten_value["parsed_value"], 2.3)

    def test_get_parameter_value_with_list_value_from_disk(self):
        with TemporaryDirectory() as temp_dir:
            url = "sqlite:///" + os.path.join(temp_dir, "db.sqlite")
            with DatabaseMapping(url, create=True) as db_map:
                self._assert_success(db_map.add_parameter_value_list_item(name="Enumeration"))
                value, value_type = to_database(2.3)
                self._assert_success(
                    db_map.add_list_value_item(
                        parameter_value_list_name="Enumeration", value=value, type=value_type, index=0
                    )
                )
                self._assert_success(db_map.add_entity_class_item(name="Object"))
                self._assert_success(db_map.add_entity_item(name="knife", entity_class_name="Object"))
                self._assert_success(
                    db_map.add_parameter_definition_item(
                        entity_class_name="Object", name="x", parameter_value_list_name="Enumeration"
                    )
                )
                self._assert_success(
                    db_map.add_parameter_value_item(
                        entity_class_name="Object",
                        entity_byname=("knife",),
                        parameter_definition_name="x",
                        alternative_name="Base",
                        value=value,
                        type=value_type,
                    )
                )
                db_map.commit_session("Add parameter value.")
            with DatabaseMapping(url) as db_map:
                value = db_map.get_parameter_value_item(
                    entity_class_name="Object",
                    entity_byname=("knife",),
                    parameter_definition_name="x",
                    alternative_name="Base",
                )
                self.assertNotEqual(value, {})
                self.assertEqual(value["parsed_value"], 2.3)

    def test_nonexistent_parameter_value_with_list_value_does_not_traceback(self):
        with TemporaryDirectory() as temp_dir:
            url = "sqlite:///" + os.path.join(temp_dir, "db.sqlite")
            with DatabaseMapping(url, create=True) as db_map:
                self._assert_success(db_map.add_alternative_item(name="extra alternative"))
                self._assert_success(db_map.add_parameter_value_list_item(name="Enumeration"))
                value, value_type = to_database(2.3)
                self._assert_success(
                    db_map.add_list_value_item(
                        parameter_value_list_name="Enumeration", value=value, type=value_type, index=0
                    )
                )
                self._assert_success(db_map.add_entity_class_item(name="Object"))
                self._assert_success(db_map.add_entity_item(name="knife", entity_class_name="Object"))
                self._assert_success(
                    db_map.add_parameter_definition_item(
                        entity_class_name="Object", name="x", parameter_value_list_name="Enumeration"
                    )
                )
                self._assert_success(
                    db_map.add_parameter_value_item(
                        entity_class_name="Object",
                        entity_byname=("knife",),
                        parameter_definition_name="x",
                        alternative_name="Base",
                        value=value,
                        type=value_type,
                    )
                )
                db_map.commit_session("Add parameter value.")
            with DatabaseMapping(url) as db_map:
                value = db_map.get_parameter_value_item(
                    entity_class_name="Object",
                    entity_byname=("knife",),
                    parameter_definition_name="x",
                    alternative_name="extra alternative",
                )
                self.assertEqual(value, {})

    def test_add_entity_class_by_dimension_names(self):
        with DatabaseMapping("sqlite://", create=True) as db_map:
            self._assert_success(db_map.add_entity_class_item(name="Fish"))
            self._assert_success(db_map.add_entity_class_item(name="Cat"))
            entity_class = self._assert_success(db_map.add_entity_class_item(dimension_name_list=("Fish", "Cat")))
            self.assertEqual(entity_class["name"], "Fish__Cat")

    def test_add_entity_by_element_names(self):
        with DatabaseMapping("sqlite://", create=True) as db_map:
            self._assert_success(db_map.add_entity_class_item(name="Fish"))
            self._assert_success(db_map.add_entity_item(name="Nemo", entity_class_name="Fish"))
            self._assert_success(db_map.add_entity_class_item(name="Cat"))
            self._assert_success(db_map.add_entity_item(name="Jerry", entity_class_name="Cat"))
            relation = self._assert_success(db_map.add_entity_class_item(dimension_name_list=("Fish", "Cat")))
            entity = self._assert_success(
                db_map.add_entity_item(entity_class_name=relation["name"], element_name_list=("Nemo", "Jerry"))
            )
            self.assertEqual(entity["name"], "Nemo__Jerry")

    def test_add_alternative_without_name_gives_error(self):
        with DatabaseMapping("sqlite://", create=True) as db_map:
            item, error = db_map.add_alternative_item()
            self.assertEqual(error, "missing values for unique keys ['name']")
            self.assertIsNone(item)

    def test_byname_versus_element_name_list(self):
        with DatabaseMapping("sqlite://", create=True) as db_map:
            self._assert_success(db_map.add_entity_class_item(name="unit"))
            self._assert_success(db_map.add_entity_class_item(name="node"))
            unit_node = self._assert_success(db_map.add_entity_class_item(dimension_name_list=("unit", "node")))
            unit_node_unit_node = self._assert_success(
                db_map.add_entity_class_item(dimension_name_list=(unit_node["name"], unit_node["name"]))
            )
            self._assert_success(db_map.add_entity_item(name="U", entity_class_name="unit"))
            self._assert_success(db_map.add_entity_item(name="N", entity_class_name="node"))
            u_n = self._assert_success(
                db_map.add_entity_item(element_name_list=("U", "N"), entity_class_name=unit_node["name"])
            )
            u_n_u_n = self._assert_success(
                db_map.add_entity_item(
                    element_name_list=(u_n["name"], u_n["name"]), entity_class_name=unit_node_unit_node["name"]
                )
            )
            self.assertEqual(u_n_u_n["element_name_list"], ("U__N", "U__N"))
            self.assertEqual(u_n_u_n["entity_byname"], ("U", "N", "U", "N"))

    def test_get_parameter_definition_item_has_value_list_name(self):
        with TemporaryDirectory() as temp_dir:
            url = "sqlite:///" + os.path.join(temp_dir, "db.sqlite")
            with DatabaseMapping(url, create=True) as db_map:
                self._assert_success(db_map.add_parameter_value_list_item(name="Values"))
                self._assert_success(db_map.add_entity_class_item(name="Object"))
                definition_item = self._assert_success(
                    db_map.add_parameter_definition_item(
                        name="x", entity_class_name="Object", parameter_value_list_name="Values"
                    )
                )
                self.assertIn("parameter_value_list_name", definition_item)
                self.assertEqual(definition_item["parameter_value_list_name"], "Values")
                db_map.commit_session("Add test data.")
            with DatabaseMapping(url) as db_map:
                definition_item = db_map.get_parameter_definition_item(name="x", entity_class_name="Object")
                self.assertIn("parameter_value_list_name", definition_item)
                self.assertEqual(definition_item["parameter_value_list_name"], "Values")

    def test_get_parameter_definition_item_without_value_list_(self):
        with TemporaryDirectory() as temp_dir:
            url = "sqlite:///" + os.path.join(temp_dir, "db.sqlite")
            with DatabaseMapping(url, create=True) as db_map:
                self._assert_success(db_map.add_entity_class_item(name="Object"))
                definition_item = self._assert_success(
                    db_map.add_parameter_definition_item(name="x", entity_class_name="Object")
                )
                self.assertIsNone(definition_item["parameter_value_list_name"])
                db_map.commit_session("Add test data.")
            with DatabaseMapping(url) as db_map:
                definition_item = db_map.get_parameter_definition_item(name="x", entity_class_name="Object")
                self.assertIsNone(definition_item["parameter_value_list_name"])

    def test_get_non_existent_parameter_definition_item_without_value_list_returns_empty_dict(self):
        with DatabaseMapping("sqlite://", create=True) as db_map:
            definition_item = db_map.get_parameter_definition_item(
                name="x", entity_class_name="Object", parameter_value_list_name=None
            )
            self.assertEqual(definition_item, {})

    def test_remove_parameter_value_list_removes_parameter_definition(self):
        with DatabaseMapping("sqlite://", create=True) as db_map:
            list_item = self._assert_success(db_map.add_parameter_value_list_item(name="Values"))
            self._assert_success(db_map.add_entity_class_item(name="Object"))
            definition_item = self._assert_success(
                db_map.add_parameter_definition_item(
                    name="x", entity_class_name="Object", parameter_value_list_name="Values"
                )
            )
            list_item.remove()
            self.assertFalse(definition_item.is_valid())

    def test_adding_scenario_with_same_name_as_previously_removed_one(self):
        with TemporaryDirectory() as temp_dir:
            url = "sqlite:///" + os.path.join(temp_dir, "db.sqlite")
            with DatabaseMapping(url, create=True) as db_map:
                scenario = self._assert_success(db_map.add_scenario_item(name="high lows"))
                db_map.commit_session("Add 'high lows' scenario")
                self._assert_success(scenario.remove())
                self._assert_success(db_map.add_scenario_item(name="high lows", description="Readded scenario"))
                db_map.commit_session("Readd 'high lows' scenario")
            with DatabaseMapping(url) as db_map:
                scenario = db_map.get_scenario_item(name="high lows")
                self.assertNotEqual(scenario, {})
                self.assertEqual(scenario["name"], "high lows")
                self.assertEqual(scenario["description"], "Readded scenario")

    def test_restoring_original_item_fails_after_it_has_been_removed_and_replaced(self):
        with DatabaseMapping("sqlite://", create=True) as db_map:
            scenario = self._assert_success(db_map.add_scenario_item(name="high lows"))
            scenario.remove()
            self._assert_success(db_map.add_scenario_item(name="high lows"))
            self.assertEqual(
                scenario.restore(),
                (None, "restoring would create a conflict with another item with same unique values"),
            )

    def test_restoring_original_item_succeeds_after_readded_item_has_been_removed(self):
        with DatabaseMapping("sqlite://", create=True) as db_map:
            original_scenario = self._assert_success(db_map.add_scenario_item(name="high lows"))
            original_scenario.remove()
            readded_scenario = self._assert_success(db_map.add_scenario_item(name="high lows"))
            readded_scenario.remove()
            self.assertIsNotNone(original_scenario.restore())

    def test_restoring_original_item_restores_referrers_after_readded_item_has_been_removed(self):
        with DatabaseMapping("sqlite://", create=True) as db_map:
            original_scenario = self._assert_success(db_map.add_scenario_item(name="high lows"))
            scenario_alternative = self._assert_success(
                db_map.add_scenario_alternative_item(scenario_name="high lows", alternative_name="Base")
            )
            original_scenario.remove()
            self.assertFalse(scenario_alternative.is_valid())
            readded_scenario = self._assert_success(db_map.add_scenario_item(name="high lows"))
            readded_scenario.remove()
            self.assertIsNotNone(original_scenario.restore())
            self.assertTrue(scenario_alternative.is_valid)

    def test_shuffle_scenario_alternatives(self):
        with DatabaseMapping("sqlite://", create=True) as db_map:
            scenario = self._assert_success(db_map.add_scenario_item(name="scenario"))
            base = db_map.get_alternative_item(name="Base")
            next_level = self._assert_success(db_map.add_alternative_item(name="Next level"))
            scenario_alternative_1 = self._assert_success(
                db_map.add_scenario_alternative_item(scenario_id=scenario["id"], alternative_id=base["id"], rank=1)
            )
            scenario_alternative_2 = self._assert_success(
                db_map.add_scenario_alternative_item(
                    scenario_id=scenario["id"], alternative_id=next_level["id"], rank=2
                )
            )
            removed, error = db_map.remove_item("scenario_alternative", scenario_alternative_2["id"])
            self.assertIsNone(error)
            self.assertIsInstance(removed, PublicItem)
            removed, error = db_map.remove_item("scenario_alternative", scenario_alternative_1["id"])
            self.assertIsNone(error)
            self.assertIsInstance(removed, PublicItem)
            scenario_alternative_3 = self._assert_success(
                db_map.add_scenario_alternative_item(
                    scenario_id=scenario["id"], alternative_id=next_level["id"], rank=1
                )
            )
            scenario_alternative_4 = self._assert_success(
                db_map.add_scenario_alternative_item(scenario_id=scenario["id"], alternative_id=base["id"], rank=2)
            )
            removed, error = db_map.remove_item("scenario_alternative", scenario_alternative_4["id"])
            self.assertIsNone(
                error,
            )
            self.assertIsInstance(removed, PublicItem)
            removed, error = db_map.remove_item("scenario_alternative", scenario_alternative_3["id"])
            self.assertIsNone(error)
            self.assertIsInstance(removed, PublicItem)

    def test_get_items_with_skip_removed(self):
        with DatabaseMapping("sqlite://", create=True) as db_map:
            alternative = db_map.get_alternative_item(name="Base")
            self._assert_success(alternative.remove())
            alternatives = db_map.get_items("alternative", skip_removed=False)
            self.assertEqual(len(alternatives), 1)
            self.assertEqual(alternatives[0]["name"], "Base")
            self.assertFalse(alternatives[0].is_valid())

    def test_get_items_with_skip_removed_after_readding_item(self):
        with DatabaseMapping("sqlite://", create=True) as db_map:
            alternative = db_map.get_alternative_item(name="Base")
            self._assert_success(alternative.remove())
            self._assert_success(db_map.add_alternative_item(name="Base"))
            alternatives = db_map.get_items("alternative", skip_removed=False)
            self.assertEqual(len(alternatives), 2)
            self.assertEqual(alternatives[0]["name"], "Base")
            self.assertFalse(alternatives[0].is_valid())
            self.assertEqual(alternatives[1]["name"], "Base")
            self.assertTrue(alternatives[1].is_valid())

    def test_entity_item_active_in_scenario(self):
        with TemporaryDirectory() as temp_dir:
            url = "sqlite:///" + os.path.join(temp_dir, "db.sqlite")
            with DatabaseMapping(url, create=True) as db_map:
                # Add data
                import_functions.import_scenarios(db_map, ("scen1",))
                db_map.commit_session("Add test data.")
                import_functions.import_scenarios(db_map, ("scen2",))
                db_map.commit_session("Add test data.")
                import_functions.import_alternatives(db_map, ("alt1",))
                db_map.commit_session("Add test data.")
                import_functions.import_alternatives(db_map, ("alt2",))
                db_map.commit_session("Add test data.")
                import_functions.import_alternatives(db_map, ("alt3",))
                db_map.commit_session("Add test data.")
                items, errors = db_map.add_items(
                    "scenario_alternative", {"scenario_id": 1, "alternative_id": 1, "rank": 0}
                )
                self.assertEqual(errors, [])
                self.assertEqual(len(items), 1)
                items, errors = db_map.add_items(
                    "scenario_alternative", {"scenario_id": 1, "alternative_id": 2, "rank": 1}
                )
                self.assertEqual(errors, [])
                self.assertEqual(len(items), 1)
                items, errors = db_map.add_items(
                    "scenario_alternative", {"scenario_id": 2, "alternative_id": 3, "rank": 0}
                )
                self.assertEqual(errors, [])
                self.assertEqual(len(items), 1)
                items, errors = db_map.add_items(
                    "scenario_alternative", {"scenario_id": 2, "alternative_id": 2, "rank": 1}
                )
                self.assertEqual(errors, [])
                self.assertEqual(len(items), 1)
                items, errors = db_map.add_items(
                    "scenario_alternative", {"scenario_id": 2, "alternative_id": 1, "rank": 2}
                )
                self.assertEqual(errors, [])
                self.assertEqual(len(items), 1)

                db_map.commit_session("Add test data.")
                scenario_alternatives = db_map.query(db_map.scenario_alternative_sq).all()
                self.assertEqual(len(scenario_alternatives), 5)
                self.assertEqual(
                    dict(scenario_alternatives[0]),
                    {"id": 1, "scenario_id": 1, "alternative_id": 1, "rank": 0, "commit_id": 7},
                )
                import_functions.import_scenarios(db_map, ("scen1",))
                items, errors = db_map.add_items("entity_class", {"id": 1, "name": "class"})
                self.assertEqual(errors, [])
                self.assertEqual(len(items), 1)
                entity_items, errors = db_map.add_items(
                    "entity",
                    {"class_id": 1, "id": 1, "name": "entity1"},
                    {"class_id": 1, "id": 2, "name": "entity2"},
                )
                self.assertEqual(errors, [])
                self.assertEqual(len(entity_items), 2)
                db_map.commit_session("Add test data.")
                items, errors = db_map.add_items(
                    "entity_alternative",
                    {"alternative_id": 1, "entity_class_name": "class", "entity_byname": ("entity1",), "active": False},
                    {"alternative_id": 2, "entity_class_name": "class", "entity_byname": ("entity1",), "active": True},
                    {"alternative_id": 3, "entity_class_name": "class", "entity_byname": ("entity1",), "active": True},
                    {"alternative_id": 1, "entity_class_name": "class", "entity_byname": ("entity2",), "active": True},
                    {"alternative_id": 2, "entity_class_name": "class", "entity_byname": ("entity2",), "active": False},
                    {"alternative_id": 3, "entity_class_name": "class", "entity_byname": ("entity2",), "active": False},
                )
                self.assertEqual(errors, [])
                self.assertEqual(len(items), 6)
                # Actual tests
                active = db_map.item_active_in_scenario(entity_items[0], 1)
                self.assertTrue(active)
                active = db_map.item_active_in_scenario(entity_items[0], 2)
                self.assertFalse(active)
                active = db_map.item_active_in_scenario(entity_items[1], 1)
                self.assertFalse(active)
                active = db_map.item_active_in_scenario(entity_items[1], 2)
                self.assertTrue(active)

    def test_remove_items(self):
        with DatabaseMapping("sqlite://", create=True) as db_map:
            alternative_1 = self._assert_success(db_map.add_alternative_item(name="alt 1"))
            alternative_2 = self._assert_success(db_map.add_alternative_item(name="alt 2"))
            self.assertTrue(alternative_1.is_valid())
            self.assertTrue(alternative_2.is_valid())
            removed_items, errors = db_map.remove_items("alternative", alternative_1["id"], alternative_2["id"])
            self.assertTrue(all(not error for error in errors))
            self.assertCountEqual(removed_items, [alternative_1, alternative_2])
            self.assertFalse(alternative_1.is_valid())
            self.assertFalse(alternative_2.is_valid())

    def test_restore_items(self):
        with DatabaseMapping("sqlite://", create=True) as db_map:
            alternative_1 = self._assert_success(db_map.add_alternative_item(name="alt 1"))
            alternative_2 = self._assert_success(db_map.add_alternative_item(name="alt 2"))
            self.assertTrue(alternative_1.is_valid())
            self.assertTrue(alternative_2.is_valid())
            removed_items, errors = db_map.remove_items("alternative", alternative_1["id"], alternative_2["id"])
            self.assertTrue(all(not error for error in errors))
            self.assertCountEqual(removed_items, [alternative_1, alternative_2])
            self.assertFalse(alternative_1.is_valid())
            self.assertFalse(alternative_2.is_valid())
            restored_items, errors = db_map.restore_items("alternative", alternative_1["id"], alternative_2["id"])
            self.assertTrue(all(not error for error in errors))
            self.assertCountEqual(removed_items, [alternative_1, alternative_2])
            self.assertTrue(alternative_1.is_valid())
            self.assertTrue(alternative_2.is_valid())

    def test_remove_value_list_after_fetch_more_then_recreate_it(self):
        with TemporaryDirectory() as temp_dir:
            url = "sqlite:///" + os.path.join(temp_dir, "db.sqlite")
            with DatabaseMapping(url, create=True) as db_map:
                self._assert_success(db_map.add_parameter_value_list_item(name="yes_no"))
                value, value_type = to_database("yes")
                self._assert_success(
                    db_map.add_list_value_item(
                        parameter_value_list_name="yes_no", index=0, value=value, type=value_type
                    )
                )
                db_map.commit_session("Add value list.")
            with DatabaseMapping(url) as db_map:
                db_map.fetch_more("parameter_value_list")
                value_list = db_map.get_parameter_value_list_item(name="yes_no")
                value_list.remove()
                self._assert_success(db_map.add_parameter_value_list_item(name="yes_no"))
                self._assert_success(
                    db_map.add_list_value_item(
                        parameter_value_list_name="yes_no", index=0, value=value, type=value_type
                    )
                )
                db_map.commit_session("Readd value list.")

    def test_add_referrer_called_only_once_for_fetched_items(self):
        with TemporaryDirectory() as temp_dir:
            url = "sqlite:///" + os.path.join(temp_dir, "db.sqlite")
            with DatabaseMapping(url, create=True) as db_map:
                self._assert_success(db_map.add_parameter_value_list_item(name="list of values"))
                value, value_type = to_database("yes")
                self._assert_success(
                    db_map.add_list_value_item(
                        parameter_value_list_name="list of values", index=0, value=value, type=value_type
                    )
                )
                db_map.commit_session("Add value list.")
            with DatabaseMapping(url) as db_map:
                value_list = db_map.get_parameter_value_list_item(name="list of values")
                db_map.get_list_value_item(parameter_value_list_name="list_of_values", index=0)
                self.assertEqual(len(value_list._mapped_item._referrers), 1)

    def test_remove_scenario_alternative_from_middle(self):
        with DatabaseMapping("sqlite://", create=True) as db_map:
            self._assert_success(db_map.add_scenario_item(name="Scenario"))
            self._assert_success(db_map.add_alternative_item(name="alt1"))
            self._assert_success(
                db_map.add_scenario_alternative_item(scenario_name="Scenario", alternative_name="Base", rank=0)
            )
            self._assert_success(
                db_map.add_scenario_alternative_item(scenario_name="Scenario", alternative_name="alt1", rank=1)
            )
            db_map.commit_session("Add scenario with two alternatives")
            scenario_alternatives = db_map.query(db_map.scenario_alternative_sq).all()
            self.assertEqual(len(scenario_alternatives), 2)
            db_map.get_scenario_alternative_item(scenario_name="Scenario", alternative_name="alt1", rank=1).remove()
            db_map.get_scenario_alternative_item(scenario_name="Scenario", alternative_name="Base", rank=0).remove()
            self._assert_success(
                db_map.add_scenario_alternative_item(scenario_name="Scenario", alternative_name="alt1", rank=0)
            )
            db_map.commit_session("Remove first alternative from scenario")
            scenario_alternatives = db_map.query(db_map.scenario_alternative_sq).all()
            self.assertEqual(len(scenario_alternatives), 1)

    def test_add_parameter_definition_item_adds_a_single_entry_to_the_mapped_table(self):
        with DatabaseMapping("sqlite://", create=True) as db_map:
            self._assert_success(db_map.add_entity_class_item(name="Gadget"))
            self._assert_success(db_map.add_parameter_definition_item(name="typeless", entity_class_name="Gadget"))
            self.assertEqual(len(db_map.mapped_table("parameter_definition")), 1)

    def test_add_item_without_check(self):
        with DatabaseMapping("sqlite://", create=True) as db_map:
            entity_class = self._assert_success(db_map.add_entity_class_item(name="Gadget"))
            item = db_map.mapped_table("parameter_definition").add_item(
                {"entity_class_id": entity_class["id"], "name": "y"}
            )
            self.assertTrue(item.is_valid())
            self.assertEqual(item["entity_class_name"], "Gadget")

    def test_add_parameter_type(self):
        with DatabaseMapping("sqlite://", create=True) as db_map:
            self._assert_success(db_map.add_entity_class_item(name="Widget"))
            definition = self._assert_success(
                db_map.add_parameter_definition_item(name="typed", entity_class_name="Widget")
            )
            self._assert_success(
                db_map.add_parameter_type_item(
                    entity_class_name="Widget", parameter_definition_name="typed", type="float", rank=0
                )
            )
            self._assert_success(
                db_map.add_parameter_type_item(
                    entity_class_name="Widget", parameter_definition_name="typed", type="str", rank=0
                )
            )
            self._assert_success(
                db_map.add_parameter_type_item(
                    entity_class_name="Widget", parameter_definition_name="typed", type="bool", rank=0
                )
            )
            self._assert_success(
                db_map.add_parameter_type_item(
                    entity_class_name="Widget", parameter_definition_name="typed", type="duration", rank=0
                )
            )
            self._assert_success(
                db_map.add_parameter_type_item(
                    entity_class_name="Widget", parameter_definition_name="typed", type="date_time", rank=0
                )
            )
            self._assert_success(
                db_map.add_parameter_type_item(
                    entity_class_name="Widget", parameter_definition_name="typed", type="array", rank=1
                )
            )
            self._assert_success(
                db_map.add_parameter_type_item(
                    entity_class_name="Widget", parameter_definition_name="typed", type="time_pattern", rank=1
                )
            )
            self._assert_success(
                db_map.add_parameter_type_item(
                    entity_class_name="Widget", parameter_definition_name="typed", type="time_series", rank=1
                )
            )
            self._assert_success(
                db_map.add_parameter_type_item(
                    entity_class_name="Widget", parameter_definition_name="typed", type="map", rank=1
                )
            )
            self._assert_success(
                db_map.add_parameter_type_item(
                    entity_class_name="Widget", parameter_definition_name="typed", type="map", rank=2
                )
            )
            db_map.commit_session("Ensure data goes to db.")
            expected_types = (
                "array",
                "bool",
                "date_time",
                "duration",
                "float",
                "1d_map",
                "2d_map",
                "str",
                "time_pattern",
                "time_series",
            )
            self.assertEqual(definition["parameter_type_list"], expected_types)
            self.assertEqual(len(definition["parameter_type_id_list"]), len(expected_types))

    def test_cannot_add_invalid_parameter_type(self):
        with DatabaseMapping("sqlite://", create=True) as db_map:
            self._assert_success(db_map.add_entity_class_item(name="Widget"))
            self._assert_success(db_map.add_parameter_definition_item(name="typed", entity_class_name="Widget"))
            item, error = db_map.add_parameter_type_item(
                entity_class_name="Widget", parameter_definition_name="typed", rank=1, type="GIBBERISH"
            )
            self.assertEqual(error, "invalid type for parameter_type")
            self.assertFalse(bool(item))

    def test_creating_parameter_definition_with_types(self):
        with DatabaseMapping("sqlite://", create=True) as db_map:
            self._assert_success(db_map.add_entity_class_item(name="Widget"))
            definition = self._assert_success(
                db_map.add_parameter_definition_item(
                    name="typed", entity_class_name="Widget", parameter_type_list=("duration", "23d_map")
                )
            )
            self.assertEqual(definition["parameter_type_list"], ("duration", "23d_map"))
            types = db_map.get_parameter_type_items()
            self.assertEqual(len(types), 2)
            self.assertEqual([(t["type"], t["rank"]) for t in types], [("duration", 0), ("map", 23)])

    def test_add_type_to_parameter_by_update(self):
        with DatabaseMapping("sqlite://", create=True) as db_map:
            self._assert_success(db_map.add_entity_class_item(name="Widget"))
            definition = self._assert_success(
                db_map.add_parameter_definition_item(name="typed", entity_class_name="Widget")
            )
            self.assertEqual(definition["parameter_type_list"], tuple())
            updated_item, error = definition.update(parameter_type_list=("bool",))
            self.assertFalse(bool(error))
            self.assertIsNotNone(updated_item)
            self.assertEqual(definition["parameter_type_list"], ("bool",))
            types = db_map.get_parameter_type_items()
            self.assertEqual(len(types), 1)
            self.assertEqual([(t["type"], t["rank"]) for t in types], [("bool", 0)])

    def test_remove_type_from_parameter_by_update(self):
        with DatabaseMapping("sqlite://", create=True) as db_map:
            self._assert_success(db_map.add_entity_class_item(name="Widget"))
            definition = self._assert_success(
                db_map.add_parameter_definition_item(name="typed", entity_class_name="Widget")
            )
            self.assertEqual(definition["parameter_type_list"], tuple())
            updated_item, error = definition.update(parameter_type_list=("bool",))
            self.assertFalse(bool(error))
            self.assertIsNotNone(updated_item)
            self.assertEqual(definition["parameter_type_list"], ("bool",))
            types = db_map.get_parameter_type_items()
            self.assertEqual(len(types), 1)
            self.assertEqual([(t["type"], t["rank"]) for t in types], [("bool", 0)])

    def test_modify_parameter_types_by_update(self):
        with DatabaseMapping("sqlite://", create=True) as db_map:
            self._assert_success(db_map.add_entity_class_item(name="Widget"))
            definition = self._assert_success(
                db_map.add_parameter_definition_item(
                    name="typed", entity_class_name="Widget", parameter_type_list=("3d_map", "str", "array")
                )
            )
            self.assertEqual(definition["parameter_type_list"], ("array", "3d_map", "str"))
            updated_item, error = definition.update(parameter_type_list=("time_series", "23d_map", "str"))
            self.assertFalse(bool(error))
            self.assertIsNotNone(updated_item)
            self.assertEqual(definition["parameter_type_list"], ("23d_map", "str", "time_series"))
            types = db_map.get_parameter_type_items()
            self.assertEqual(len(types), 3)
            self.assertCountEqual(
                [(t["type"], t["rank"]) for t in types], [("map", 23), ("str", 0), ("time_series", 1)]
            )

    def test_modify_parameter_types_by_update_via_mapped_table(self):
        with DatabaseMapping("sqlite://", create=True) as db_map:
            self._assert_success(db_map.add_entity_class_item(name="Widget"))
            definition = self._assert_success(
                db_map.add_parameter_definition_item(
                    name="typed", entity_class_name="Widget", parameter_type_list=("3d_map", "str", "array")
                )
            )
            self.assertEqual(definition["parameter_type_list"], ("array", "3d_map", "str"))
            parameter_table = db_map.mapped_table("parameter_definition")
            parameter_table.update_item(
                {"id": definition["id"], "parameter_type_list": ("time_series", "23d_map", "str")}
            )
            self.assertEqual(definition["parameter_type_list"], ("23d_map", "str", "time_series"))
            types = db_map.get_parameter_type_items()
            self.assertEqual(len(types), 3)
            self.assertCountEqual(
                [(t["type"], t["rank"]) for t in types], [("str", 0), ("time_series", 1), ("map", 23)]
            )

    def test_non_updating_something_else_than_parameter_type_list(self):
        with DatabaseMapping("sqlite://", create=True) as db_map:
            self._assert_success(db_map.add_entity_class_item(name="Widget"))
            reused_description = "This won't actually change."
            definition = self._assert_success(
                db_map.add_parameter_definition_item(
                    name="typed",
                    entity_class_name="Widget",
                    description=reused_description,
                    parameter_type_list=("array",),
                )
            )
            updated_item, error = definition.update(description=reused_description)
            self.assertFalse(error)
            self.assertIsNone(updated_item)

    def test_parameter_type_list_is_included_in_asdict(self):
        with DatabaseMapping("sqlite://", create=True) as db_map:
            entity_class = self._assert_success(db_map.add_entity_class_item(name="Widget"))
            definition = self._assert_success(
                db_map.add_parameter_definition_item(
                    name="typeless",
                    entity_class_name="Widget",
                    description="This is not-a-gadget.",
                )
            )
            self.assertEqual(
                definition._asdict(),
                {
                    "name": "typeless",
                    "id": definition["id"],
                    "entity_class_id": entity_class["id"],
                    "description": "This is not-a-gadget.",
                    "parameter_type_list": (),
                    "default_type": None,
                    "default_value": None,
                    "list_value_id": None,
                    "parameter_value_list_id": None,
                },
            )

    def test_read_parameter_types_from_database(self):
        with TemporaryDirectory() as temp_dir:
            url = "sqlite:///" + os.path.join(temp_dir, "db_sqlite")
            with DatabaseMapping(url, create=True) as db_map:
                self._assert_success(db_map.add_entity_class_item(name="Widget"))
                self._assert_success(
                    db_map.add_parameter_definition_item(
                        name="typed", entity_class_name="Widget", parameter_type_list=("3d_map", "str", "array")
                    )
                )
                db_map.commit_session("Add parameter with types.")
            with DatabaseMapping(url) as db_map:
                definition = db_map.get_parameter_definition_item(entity_class_name="Widget", name="typed")
                self.assertEqual(definition["parameter_type_list"], ("array", "3d_map", "str"))

    def test_set_parameter_value_to_null(self):
        with DatabaseMapping("sqlite://", create=True) as db_map:
            self._assert_success(db_map.add_entity_class_item(name="Unit"))
            self._assert_success(db_map.add_parameter_definition_item(name="is_SI", entity_class_name="Unit"))
            self._assert_success(db_map.add_entity_item(name="gram", entity_class_name="Unit"))
            value, value_type = to_database(None)
            value_item = self._assert_success(
                db_map.add_parameter_value_item(
                    entity_class_name="Unit",
                    entity_byname=("gram",),
                    parameter_definition_name="is_SI",
                    alternative_name="Base",
                    value=value,
                    type=value_type,
                )
            )
            self.assertIsNone(value_item["parsed_value"])
            self.assertIsNone(value_item["type"])

    def test_parameter_default_type_cannot_be_none_if_default_value_is_non_null(self):
        with DatabaseMapping("sqlite://", create=True) as db_map:
            self._assert_success(db_map.add_entity_class_item(name="Unit"))
            value, _ = to_database(2.3)
            definition, error = db_map.add_parameter_definition_item(
                name="is_SI", entity_class_name="Unit", default_value=value, default_type=None
            )
            self.assertEqual(error, "invalid default_type for parameter_definition")
            self.assertIsNone(definition)

    def test_parameter_type_cannot_be_none_if_value_is_non_null(self):
        with DatabaseMapping("sqlite://", create=True) as db_map:
            self._assert_success(db_map.add_entity_class_item(name="Unit"))
            self._assert_success(db_map.add_parameter_definition_item(name="is_SI", entity_class_name="Unit"))
            self._assert_success(db_map.add_entity_item(name="gram", entity_class_name="Unit"))
            value, _ = to_database(2.3)
            value_item, error = db_map.add_parameter_value_item(
                entity_class_name="Unit",
                entity_byname=("gram",),
                parameter_definition_name="is_SI",
                alternative_name="Base",
                value=value,
                type=None,
            )
            self.assertEqual(error, "invalid type for parameter_value")
            self.assertIsNone(value_item)

    def test_parameter_definition_callbacks_get_called_on_default_value_update(self):
        with DatabaseMapping("sqlite://", create=True) as db_map:
            self._assert_success(db_map.add_entity_class_item(name="bear"))
            definition = self._assert_success(
                db_map.add_parameter_definition_item(name="is_hibernating", entity_class_name="bear")
            )
            callback = mock.MagicMock(return_value=True)
            definition.add_update_callback(callback)
            value, value_type = to_database(2.3)
            definition.update(default_value=value, default_type=value_type)
            callback.assert_called_once_with(definition)


class TestDatabaseMappingLegacy(unittest.TestCase):
    """'Backward compatibility' tests, i.e. pre-entity tests converted to work with the entity structure."""

    _db_map = None

    @classmethod
    def setUpClass(cls):
        cls._db_map = CustomDatabaseMapping(IN_MEMORY_DB_URL, create=True)

    @classmethod
    def tearDownClass(cls):
        cls._db_map.close()

    def test_construction_with_filters(self):
        db_url = IN_MEMORY_DB_URL + "?spinedbfilter=fltr1&spinedbfilter=fltr2"
        with patch("spinedb_api.db_mapping.apply_filter_stack") as mock_apply:
            with patch(
                "spinedb_api.db_mapping.load_filters", return_value=[{"fltr1": "config1", "fltr2": "config2"}]
            ) as mock_load:
                db_map = CustomDatabaseMapping(db_url, create=True)
                db_map.close()
                mock_load.assert_called_once_with(["fltr1", "fltr2"])
                mock_apply.assert_called_once_with(db_map, [{"fltr1": "config1", "fltr2": "config2"}])

    def test_construction_with_sqlalchemy_url_and_filters(self):
        sa_url = URL("sqlite")
        sa_url.query = {"spinedbfilter": ["fltr1", "fltr2"]}
        with patch("spinedb_api.db_mapping.apply_filter_stack") as mock_apply:
            with patch(
                "spinedb_api.db_mapping.load_filters", return_value=[{"fltr1": "config1", "fltr2": "config2"}]
            ) as mock_load:
                db_map = CustomDatabaseMapping(sa_url, create=True)
                db_map.close()
                mock_load.assert_called_once_with(["fltr1", "fltr2"])
                mock_apply.assert_called_once_with(db_map, [{"fltr1": "config1", "fltr2": "config2"}])

    def test_entity_sq(self):
        columns = ["id", "class_id", "name", "description", "commit_id"]
        self.assertEqual(len(self._db_map.entity_sq.c), len(columns))
        for column_name in columns:
            self.assertTrue(hasattr(self._db_map.entity_sq.c, column_name))

    def test_object_class_sq(self):
        columns = ["id", "name", "description", "display_order", "display_icon", "hidden"]
        self.assertEqual(len(self._db_map.object_class_sq.c), len(columns))
        for column_name in columns:
            self.assertTrue(hasattr(self._db_map.object_class_sq.c, column_name))

    def test_object_sq(self):
        columns = ["id", "class_id", "name", "description", "commit_id"]
        self.assertEqual(len(self._db_map.object_sq.c), len(columns))
        for column_name in columns:
            self.assertTrue(hasattr(self._db_map.object_sq.c, column_name))

    def test_relationship_class_sq(self):
        columns = ["id", "dimension", "object_class_id", "name", "description", "display_icon", "hidden"]
        self.assertEqual(len(self._db_map.relationship_class_sq.c), len(columns))
        for column_name in columns:
            self.assertTrue(hasattr(self._db_map.relationship_class_sq.c, column_name))

    def test_relationship_sq(self):
        columns = ["id", "dimension", "object_id", "class_id", "name", "commit_id"]
        self.assertEqual(len(self._db_map.relationship_sq.c), len(columns))
        for column_name in columns:
            self.assertTrue(hasattr(self._db_map.relationship_sq.c, column_name))

    def test_entity_group_sq(self):
        columns = ["id", "entity_id", "entity_class_id", "member_id"]
        self.assertEqual(len(self._db_map.entity_group_sq.c), len(columns))
        for column_name in columns:
            self.assertTrue(hasattr(self._db_map.entity_group_sq.c, column_name))

    def test_parameter_definition_sq(self):
        columns = [
            "id",
            "name",
            "description",
            "entity_class_id",
            "default_value",
            "default_type",
            "list_value_id",
            "commit_id",
            "parameter_value_list_id",
        ]
        self.assertEqual(len(self._db_map.parameter_definition_sq.c), len(columns))
        for column_name in columns:
            self.assertTrue(hasattr(self._db_map.parameter_definition_sq.c, column_name))

    def test_parameter_value_sq(self):
        columns = [
            "id",
            "parameter_definition_id",
            "entity_class_id",
            "entity_id",
            "value",
            "type",
            "list_value_id",
            "commit_id",
            "alternative_id",
        ]
        self.assertEqual(len(self._db_map.parameter_value_sq.c), len(columns))
        for column_name in columns:
            self.assertTrue(hasattr(self._db_map.parameter_value_sq.c, column_name))

    def test_parameter_value_list_sq(self):
        columns = ["id", "name", "commit_id"]
        self.assertEqual(len(self._db_map.parameter_value_list_sq.c), len(columns))
        for column_name in columns:
            self.assertTrue(hasattr(self._db_map.parameter_value_list_sq.c, column_name))

    def test_ext_object_sq(self):
        columns = ["id", "class_id", "class_name", "name", "description", "group_id", "commit_id"]
        self.assertEqual(len(self._db_map.ext_object_sq.c), len(columns))
        for column_name in columns:
            self.assertTrue(hasattr(self._db_map.ext_object_sq.c, column_name))

    def test_ext_relationship_class_sq(self):
        columns = [
            "id",
            "name",
            "description",
            "display_icon",
            "dimension",
            "object_class_id",
            "object_class_name",
        ]
        self.assertEqual(len(self._db_map.ext_relationship_class_sq.c), len(columns))
        for column_name in columns:
            self.assertTrue(hasattr(self._db_map.ext_relationship_class_sq.c, column_name))

    def test_wide_relationship_class_sq(self):
        columns = ["id", "name", "description", "display_icon", "object_class_id_list", "object_class_name_list"]
        self.assertEqual(len(self._db_map.wide_relationship_class_sq.c), len(columns))
        for column_name in columns:
            self.assertTrue(hasattr(self._db_map.wide_relationship_class_sq.c, column_name))

    def test_ext_relationship_sq(self):
        columns = [
            "id",
            "name",
            "class_id",
            "class_name",
            "dimension",
            "object_id",
            "object_name",
            "object_class_id",
            "object_class_name",
            "commit_id",
        ]
        self.assertEqual(len(self._db_map.ext_relationship_sq.c), len(columns))
        for column_name in columns:
            self.assertTrue(hasattr(self._db_map.ext_relationship_sq.c, column_name))

    def test_wide_relationship_sq(self):
        columns = [
            "id",
            "name",
            "class_id",
            "class_name",
            "commit_id",
            "object_id_list",
            "object_name_list",
            "object_class_id_list",
            "object_class_name_list",
        ]
        self.assertEqual(len(self._db_map.wide_relationship_sq.c), len(columns))
        for column_name in columns:
            self.assertTrue(hasattr(self._db_map.wide_relationship_sq.c, column_name))

    def test_object_parameter_definition_sq(self):
        columns = [
            "id",
            "entity_class_id",
            "entity_class_name",
            "object_class_id",
            "object_class_name",
            "parameter_name",
            "value_list_id",
            "value_list_name",
            "default_value",
            "default_type",
            "description",
        ]
        self.assertEqual(len(self._db_map.object_parameter_definition_sq.c), len(columns))
        for column_name in columns:
            self.assertTrue(hasattr(self._db_map.object_parameter_definition_sq.c, column_name))

    def test_relationship_parameter_definition_sq(self):
        columns = [
            "id",
            "entity_class_id",
            "entity_class_name",
            "relationship_class_id",
            "relationship_class_name",
            "object_class_id_list",
            "object_class_name_list",
            "parameter_name",
            "value_list_id",
            "value_list_name",
            "default_value",
            "default_type",
            "description",
        ]
        self.assertEqual(len(self._db_map.relationship_parameter_definition_sq.c), len(columns))
        for column_name in columns:
            self.assertTrue(hasattr(self._db_map.relationship_parameter_definition_sq.c, column_name))

    def test_object_parameter_value_sq(self):
        columns = [
            "id",
            "entity_class_id",
            "object_class_id",
            "object_class_name",
            "entity_id",
            "object_id",
            "object_name",
            "parameter_id",
            "parameter_name",
            "alternative_id",
            "alternative_name",
            "value",
            "type",
        ]
        self.assertEqual(len(self._db_map.object_parameter_value_sq.c), len(columns))
        for column_name in columns:
            self.assertTrue(hasattr(self._db_map.object_parameter_value_sq.c, column_name))

    def test_relationship_parameter_value_sq(self):
        columns = [
            "id",
            "entity_class_id",
            "relationship_class_id",
            "relationship_class_name",
            "object_class_id_list",
            "object_class_name_list",
            "entity_id",
            "relationship_id",
            "object_id_list",
            "object_name_list",
            "parameter_id",
            "parameter_name",
            "alternative_id",
            "alternative_name",
            "value",
            "type",
        ]
        self.assertEqual(len(self._db_map.relationship_parameter_value_sq.c), len(columns))
        for column_name in columns:
            self.assertTrue(hasattr(self._db_map.relationship_parameter_value_sq.c, column_name))

    def test_wide_parameter_value_list_sq(self):
        columns = ["id", "name", "value_index_list", "value_id_list", "commit_id"]
        self.assertEqual(len(self._db_map.wide_parameter_value_list_sq.c), len(columns))
        for column_name in columns:
            self.assertTrue(hasattr(self._db_map.wide_parameter_value_list_sq.c, column_name))

    def test_get_import_alternative_returns_base_alternative_by_default(self):
        alternative_name = self._db_map.get_import_alternative_name()
        self.assertEqual(alternative_name, "Base")


class TestDatabaseMappingQueries(AssertSuccessTestCase):

    def _assert_import(self, result):
        import_count, errors = result
        self.assertEqual(errors, [])
        return import_count

    def create_object_classes(self, db_map):
        obj_classes = ["class1", "class2"]
        self._assert_import(import_functions.import_object_classes(db_map, obj_classes))
        return obj_classes

    def create_objects(self, db_map):
        objects = [("class1", "obj11"), ("class1", "obj12"), ("class2", "obj21")]
        self._assert_import(import_functions.import_entities(db_map, objects))
        return objects

    def create_relationship_classes(self, db_map):
        relationship_classes = [("rel1", ["class1"]), ("rel2", ["class1", "class2"])]
        self._assert_import(import_functions.import_entity_classes(db_map, relationship_classes))
        return relationship_classes

    def create_relationships(self, db_map):
        relationships = [("rel1", ["obj11"]), ("rel2", ["obj11", "obj21"])]
        self._assert_import(import_functions.import_entities(db_map, relationships))
        return relationships

    def test_commit_sq_hides_pending_commit(self):
        with DatabaseMapping(IN_MEMORY_DB_URL, create=True) as db_map:
            commits = db_map.query(db_map.commit_sq).all()
        self.assertEqual(len(commits), 1)

    def test_alternative_sq(self):
        with DatabaseMapping(IN_MEMORY_DB_URL, create=True) as db_map:
            self._assert_import(import_functions.import_alternatives(db_map, (("alt1", "test alternative"),)))
            db_map.commit_session("test")
            alternative_rows = db_map.query(db_map.alternative_sq).all()
        expected_names_and_descriptions = {"Base": "Base alternative", "alt1": "test alternative"}
        self.assertEqual(len(alternative_rows), len(expected_names_and_descriptions))
        for row in alternative_rows:
            self.assertTrue(row.name in expected_names_and_descriptions)
            self.assertEqual(row.description, expected_names_and_descriptions[row.name])
            expected_names_and_descriptions.pop(row.name)
        self.assertEqual(expected_names_and_descriptions, {})

    def test_scenario_sq(self):
        with DatabaseMapping(IN_MEMORY_DB_URL, create=True) as db_map:
            self._assert_import(import_functions.import_scenarios(db_map, (("scen1", True, "test scenario"),)))
            db_map.commit_session("test")
            scenario_rows = db_map.query(db_map.scenario_sq).all()
        self.assertEqual(len(scenario_rows), 1)
        self.assertEqual(scenario_rows[0].name, "scen1")
        self.assertEqual(scenario_rows[0].description, "test scenario")
        self.assertTrue(scenario_rows[0].active)

    def test_entity_class_display_mode_sq(self):
        import_functions.import_entity_class_display_modes(self._db_map, (("disp_mode", "Some desc."),))
        self._db_map.commit_session("test")
        disp_mode_rows = self._db_map.query(self._db_map.entity_class_display_mode_sq).all()
        self.assertEqual(len(disp_mode_rows), 1)
        self.assertEqual(disp_mode_rows[0].name, "disp_mode")
        self.assertEqual(disp_mode_rows[0].description, "Some desc.")

    def test_display_mode__entity_class_sq(self):
        import_functions.import_entity_classes(self._db_map, (("ent_cls", ()),))
        import_functions.import_entity_class_display_modes(self._db_map, (("disp_mode", "Some desc."),))
        import_functions.import_display_mode__entity_classes(
            self._db_map, (("disp_mode", "ent_cls", 1, DisplayStatus.VISIBLE, 0xFFFFFF, 0),)
        )
        self._db_map.commit_session("test")
        disp_mode_rows = self._db_map.query(self._db_map.display_mode__entity_class_sq).all()
        self.assertEqual(len(disp_mode_rows), 1)
        self.assertEqual(disp_mode_rows[0].display_mode_id, 1)
        self.assertEqual(disp_mode_rows[0].entity_class_id, 1)
        self.assertEqual(disp_mode_rows[0].display_order, 1)
        self.assertEqual(disp_mode_rows[0].display_status, DisplayStatus.VISIBLE)
        self.assertEqual(disp_mode_rows[0].display_font_color, 0xFFFFFF)
        self.assertEqual(disp_mode_rows[0].display_background_color, 0)

    def test_ext_linked_scenario_alternative_sq(self):
        with DatabaseMapping(IN_MEMORY_DB_URL, create=True) as db_map:
            self._assert_import(import_functions.import_scenarios(db_map, (("scen1", True),)))
            self._assert_import(import_functions.import_alternatives(db_map, ("alt1", "alt2", "alt3")))
            self._assert_import(import_functions.import_scenario_alternatives(db_map, (("scen1", "alt2"),)))
            self._assert_import(import_functions.import_scenario_alternatives(db_map, (("scen1", "alt3"),)))
            self._assert_import(import_functions.import_scenario_alternatives(db_map, (("scen1", "alt1"),)))
            db_map.commit_session("test")
            scenario_alternative_rows = db_map.query(db_map.ext_linked_scenario_alternative_sq).all()
        self.assertEqual(len(scenario_alternative_rows), 3)
        expected_befores = {"alt2": "alt3", "alt3": "alt1", "alt1": None}
        expected_ranks = {"alt2": 1, "alt3": 2, "alt1": 3}
        for row in scenario_alternative_rows:
            self.assertEqual(row.scenario_name, "scen1")
            self.assertIn(row.alternative_name, expected_befores)
            self.assertEqual(row.rank, expected_ranks[row.alternative_name])
            expected_before_alternative = expected_befores.pop(row.alternative_name)
            self.assertEqual(row.before_alternative_name, expected_before_alternative)
            if expected_before_alternative is not None:
                self.assertIsNotNone(row.before_alternative_id)
                self.assertEqual(row.before_rank, expected_ranks[row.before_alternative_name])
            else:
                self.assertIsNone(row.before_alternative_id)
                self.assertIsNone(row.before_rank)
        self.assertEqual(expected_befores, {})

    def test_entity_class_sq(self):
        with DatabaseMapping(IN_MEMORY_DB_URL, create=True) as db_map:
            obj_classes = self.create_object_classes(db_map)
            relationship_classes = self.create_relationship_classes(db_map)
            db_map.commit_session("test")
            results = db_map.query(db_map.entity_class_sq).all()
        # Check that number of results matches total entities
        self.assertEqual(len(results), len(obj_classes) + len(relationship_classes))
        # Check result values
        for row, class_name in zip(results, obj_classes + [rel[0] for rel in relationship_classes]):
            self.assertEqual(row.name, class_name)

    def test_entity_sq(self):
        with DatabaseMapping(IN_MEMORY_DB_URL, create=True) as db_map:
            self.create_object_classes(db_map)
            objects = self.create_objects(db_map)
            self.create_relationship_classes(db_map)
            relationships = self.create_relationships(db_map)
            db_map.commit_session("test")
            entity_rows = db_map.query(db_map.entity_sq).all()
        self.assertEqual(len(entity_rows), len(objects) + len(relationships))
        object_names = [o[1] for o in objects]
        relationship_names = [name_from_elements(r[1]) for r in relationships]
        for row, expected_name in zip(entity_rows, object_names + relationship_names):
            self.assertEqual(row.name, expected_name)

    def test_object_class_sq_picks_object_classes_only(self):
        with DatabaseMapping(IN_MEMORY_DB_URL, create=True) as db_map:
            obj_classes = self.create_object_classes(db_map)
            self.create_relationship_classes(db_map)
            db_map.commit_session("test")
            class_rows = db_map.query(db_map.object_class_sq).all()
        self.assertEqual(len(class_rows), len(obj_classes))
        for row, expected_name in zip(class_rows, obj_classes):
            self.assertEqual(row.name, expected_name)

    def test_object_sq_picks_objects_only(self):
        with DatabaseMapping(IN_MEMORY_DB_URL, create=True) as db_map:
            self.create_object_classes(db_map)
            objects = self.create_objects(db_map)
            self.create_relationship_classes(db_map)
            self.create_relationships(db_map)
            db_map.commit_session("test")
            object_rows = db_map.query(db_map.object_sq).all()
        self.assertEqual(len(object_rows), len(objects))
        for row, expected_object in zip(object_rows, objects):
            self.assertEqual(row.name, expected_object[1])

    def test_wide_relationship_class_sq(self):
        with DatabaseMapping(IN_MEMORY_DB_URL, create=True) as db_map:
            self.create_object_classes(db_map)
            relationship_classes = self.create_relationship_classes(db_map)
            db_map.commit_session("test")
            class_rows = db_map.query(db_map.wide_relationship_class_sq).all()
        self.assertEqual(len(class_rows), 2)
        for row, relationship_class in zip(class_rows, relationship_classes):
            self.assertEqual(row.name, relationship_class[0])
            self.assertEqual(row.object_class_name_list, ",".join(relationship_class[1]))

    def test_wide_relationship_sq(self):
        with DatabaseMapping(IN_MEMORY_DB_URL, create=True) as db_map:
            self.create_object_classes(db_map)
            self.create_objects(db_map)
            relationship_classes = self.create_relationship_classes(db_map)
            object_classes = {rel_class[0]: rel_class[1] for rel_class in relationship_classes}
            relationships = self.create_relationships(db_map)
            db_map.commit_session("test")
            relationship_rows = db_map.query(db_map.wide_relationship_sq).all()
        self.assertEqual(len(relationship_rows), 2)
        for row, relationship in zip(relationship_rows, relationships):
            self.assertEqual(row.name, name_from_elements(relationship[1]))
            self.assertEqual(row.class_name, relationship[0])
            self.assertEqual(row.object_class_name_list, ",".join(object_classes[relationship[0]]))
            self.assertEqual(row.object_name_list, ",".join(relationship[1]))

    def test_parameter_definition_sq_for_object_class(self):
        with DatabaseMapping(IN_MEMORY_DB_URL, create=True) as db_map:
            self.create_object_classes(db_map)
            self._assert_import(import_functions.import_object_parameters(db_map, (("class1", "par1"),)))
            db_map.commit_session("test")
            definition_rows = db_map.query(db_map.parameter_definition_sq).all()
        self.assertEqual(len(definition_rows), 1)
        self.assertEqual(definition_rows[0].name, "par1")
        self.assertIsNotNone(definition_rows[0].entity_class_id)

    def test_parameter_definition_sq_for_relationship_class(self):
        with DatabaseMapping(IN_MEMORY_DB_URL, create=True) as db_map:
            self.create_object_classes(db_map)
            self.create_relationship_classes(db_map)
            self._assert_import(import_functions.import_relationship_parameters(db_map, (("rel1", "par1"),)))
            db_map.commit_session("test")
            definition_rows = db_map.query(db_map.parameter_definition_sq).all()
        self.assertEqual(len(definition_rows), 1)
        self.assertEqual(definition_rows[0].name, "par1")
        self.assertIsNotNone(definition_rows[0].entity_class_id)

    def test_entity_parameter_definition_sq_for_object_class(self):
        with DatabaseMapping(IN_MEMORY_DB_URL, create=True) as db_map:
            self.create_object_classes(db_map)
            self.create_relationship_classes(db_map)
            self._assert_import(import_functions.import_object_parameters(db_map, (("class1", "par1"),)))
            db_map.commit_session("test")
            definition_rows = db_map.query(db_map.entity_parameter_definition_sq).all()
        self.assertEqual(len(definition_rows), 1)
        self.assertEqual(definition_rows[0].parameter_name, "par1")
        self.assertEqual(definition_rows[0].entity_class_name, "class1")
        self.assertEqual(definition_rows[0].object_class_name, "class1")
        self.assertIsNone(definition_rows[0].relationship_class_id)
        self.assertIsNone(definition_rows[0].relationship_class_name)
        self.assertIsNone(definition_rows[0].object_class_id_list)
        self.assertIsNone(definition_rows[0].object_class_name_list)

    def test_entity_parameter_definition_sq_for_relationship_class(self):
        with DatabaseMapping(IN_MEMORY_DB_URL, create=True) as db_map:
            object_classes = self.create_object_classes(db_map)
            self.create_relationship_classes(db_map)
            self._assert_import(import_functions.import_relationship_parameters(db_map, (("rel2", "par1"),)))
            db_map.commit_session("test")
            definition_rows = db_map.query(db_map.entity_parameter_definition_sq).all()
        self.assertEqual(len(definition_rows), 1)
        self.assertEqual(definition_rows[0].parameter_name, "par1")
        self.assertEqual(definition_rows[0].entity_class_name, "rel2")
        self.assertIsNotNone(definition_rows[0].relationship_class_id)
        self.assertEqual(definition_rows[0].relationship_class_name, "rel2")
        self.assertIsNotNone(definition_rows[0].object_class_id_list)
        self.assertEqual(definition_rows[0].object_class_name_list, ",".join(object_classes))
        self.assertIsNone(definition_rows[0].object_class_name)

    def test_entity_parameter_definition_sq_with_multiple_relationship_classes_but_single_parameter(self):
        with DatabaseMapping(IN_MEMORY_DB_URL, create=True) as db_map:
            self.create_object_classes(db_map)
            self.create_relationship_classes(db_map)
            obj_parameter_definitions = [("class1", "par1a"), ("class1", "par1b")]
            rel_parameter_definitions = [("rel1", "rpar1a")]
            self._assert_import(import_functions.import_object_parameters(db_map, obj_parameter_definitions))
            self._assert_import(import_functions.import_relationship_parameters(db_map, rel_parameter_definitions))
            db_map.commit_session("test")
            results = db_map.query(db_map.entity_parameter_definition_sq).all()
        # Check that number of results matches total entities
        self.assertEqual(len(results), len(obj_parameter_definitions) + len(rel_parameter_definitions))
        # Check result values
        for row, par_def in zip(results, obj_parameter_definitions + rel_parameter_definitions):
            self.assertTupleEqual((row.entity_class_name, row.parameter_name), par_def)

    def test_entity_parameter_values(self):
        with DatabaseMapping(IN_MEMORY_DB_URL, create=True) as db_map:
            self.create_object_classes(db_map)
            self.create_objects(db_map)
            self.create_relationship_classes(db_map)
            self.create_relationships(db_map)
            obj_parameter_definitions = [("class1", "par1a"), ("class1", "par1b"), ("class2", "par2a")]
            rel_parameter_definitions = [("rel1", "rpar1a"), ("rel2", "rpar2a")]
            self._assert_import(import_functions.import_object_parameters(db_map, obj_parameter_definitions))
            self._assert_import(import_functions.import_relationship_parameters(db_map, rel_parameter_definitions))
            object_parameter_values = [
                ("class1", "obj11", "par1a", 123),
                ("class1", "obj11", "par1b", 333),
                ("class2", "obj21", "par2a", "empty"),
            ]
            self._assert_import(import_functions.import_object_parameter_values(db_map, object_parameter_values))
            relationship_parameter_values = [
                ("rel1", ["obj11"], "rpar1a", 1.1),
                ("rel2", ["obj11", "obj21"], "rpar2a", 42),
            ]
            self._assert_import(
                import_functions.import_relationship_parameter_values(db_map, relationship_parameter_values)
            )
            db_map.commit_session("test")
            results = db_map.query(db_map.entity_parameter_value_sq).all()
        # Check that number of results matches total entities
        self.assertEqual(len(results), len(object_parameter_values) + len(relationship_parameter_values))
        # Check result values
        for row, par_val in zip(results, object_parameter_values + relationship_parameter_values):
            self.assertEqual(row.entity_class_name, par_val[0])
            if row.object_name:  # This is an object parameter
                self.assertEqual(row.object_name, par_val[1])
            else:  # This is a relationship parameter
                self.assertEqual(row.object_name_list, ",".join(par_val[1]))
            self.assertEqual(row.parameter_name, par_val[2])
            self.assertEqual(from_database(row.value, row.type), par_val[3])

    def test_wide_parameter_value_list_sq(self):
        with DatabaseMapping(IN_MEMORY_DB_URL, create=True) as db_map:
            self._assert_import(
                import_functions.import_parameter_value_lists(
                    db_map, (("list1", "value1"), ("list1", "value2"), ("list2", "valueA"))
                )
            )
            db_map.commit_session("test")
            value_lists = db_map.query(db_map.wide_parameter_value_list_sq).all()
        self.assertEqual(len(value_lists), 2)
        self.assertEqual(value_lists[0].name, "list1")
        self.assertEqual(value_lists[1].name, "list2")

    def test_filter_query_accepts_multiple_criteria(self):
        with DatabaseMapping(IN_MEMORY_DB_URL, create=True) as db_map:
            classes = self._assert_import(db_map.add_items("entity_class", {"name": "Real"}, {"name": "Fake"}))
            self.assertEqual(len(classes), 2)
            self.assertEqual(classes[0]["name"], "Real")
            self.assertEqual(classes[1]["name"], "Fake")
            real_class_id = classes[0]["id"]
            fake_class_id = classes[1]["id"]
            self._assert_import(
                db_map.add_items(
                    "entity",
                    {"name": "entity 1", "class_id": real_class_id},
                    {"name": "entity_2", "class_id": real_class_id},
                    {"name": "entity_1", "class_id": fake_class_id},
                )
            )
            db_map.commit_session("Add test data")
            sq = db_map.wide_entity_class_sq
            real_class_id = db_map.query(sq).filter(sq.c.name == "Real").one().id
            sq = db_map.wide_entity_sq
            entity = db_map.query(sq).filter(sq.c.name == "entity 1", sq.c.class_id == 1).one()
        self.assertEqual(entity.name, "entity 1")
        self.assertEqual(entity.class_id, real_class_id)

    def test_wide_parameter_definition_sq(self):
        with DatabaseMapping(IN_MEMORY_DB_URL, create=True) as db_map:
            self._assert_success(db_map.add_entity_class_item(name="Gadget"))
            self._assert_success(db_map.add_parameter_definition_item(name="typeless", entity_class_name="Gadget"))
            self._assert_success(db_map.add_parameter_definition_item(name="typed", entity_class_name="Gadget"))
            self._assert_success(
                db_map.add_parameter_type_item(
                    entity_class_name="Gadget", parameter_definition_name="typed", rank=0, type=type_for_scalar(1.0)
                )
            )
            self._assert_success(
                db_map.add_parameter_type_item(
                    entity_class_name="Gadget", parameter_definition_name="typed", rank=0, type=type_for_scalar("high")
                )
            )
            self._assert_success(
                db_map.add_parameter_type_item(
                    entity_class_name="Gadget", parameter_definition_name="typed", rank=0, type=type_for_scalar(True)
                )
            )
            db_map.commit_session("Add parameter definitions with types")
            definitions = db_map.query(db_map.wide_parameter_definition_sq).all()
        self.assertEqual(len(definitions), 2)
        self.assertCountEqual([item.name for item in definitions], ["typed", "typeless"])
        for definition in definitions:
            if definition.name == "typed":
                self.assertCountEqual(definition.parameter_type_list.split(","), ("str", "float", "bool"))
            elif definition.name == "typeless":
                self.assertEqual(definition.parameter_type_list, None)


class TestDatabaseMappingGet(unittest.TestCase):
    def setUp(self):
        self._db_map = CustomDatabaseMapping(IN_MEMORY_DB_URL, create=True)

    def tearDown(self):
        self._db_map.close()

    def test_get_entity_class_items_check_fields(self):
        import_functions.import_data(self._db_map, entity_classes=(("fish",),))
        with self.assertRaises(SpineDBAPIError):
            self._db_map.get_entity_class_item(entity_class_name="fish")
        with self.assertRaises(SpineDBAPIError):
            self._db_map.get_entity_class_item(name=("fish",))
        self._db_map.get_entity_class_item(name="fish")

    def test_get_entity_alternative_items(self):
        import_functions.import_data(
            self._db_map,
            entity_classes=(("fish",),),
            entities=(("fish", "Nemo"),),
            entity_alternatives=(("fish", "Nemo", "Base", True),),
        )
        ea_item = self._db_map.get_entity_alternative_item(
            alternative_name="Base", entity_class_name="fish", entity_byname=("Nemo",)
        )
        self.assertIsNotNone(ea_item)
        ea_items = self._db_map.get_entity_alternative_items(
            alternative_name="Base", entity_class_name="fish", entity_byname=("Nemo",)
        )
        self.assertEqual(len(ea_items), 1)
        self.assertEqual(ea_items[0], ea_item)


class TestDatabaseMappingAdd(unittest.TestCase):
    def setUp(self):
        self._db_map = CustomDatabaseMapping(IN_MEMORY_DB_URL, create=True)

    def tearDown(self):
        self._db_map.close()

    def test_add_and_retrieve_many_objects(self):
        """Tests add many objects into db and retrieving them."""
        items, _ = self._db_map.add_object_classes({"name": "testclass"})
        class_id = next(iter(items))["id"]
        added = self._db_map.add_objects(*[{"name": str(i), "class_id": class_id} for i in range(1001)])[0]
        self.assertEqual(len(added), 1001)
        self._db_map.commit_session("test_commit")
        self.assertEqual(self._db_map.query(self._db_map.entity_sq).count(), 1001)

    def test_add_object_classes(self):
        """Test that adding object classes works."""
        self._db_map.add_object_classes({"name": "fish"}, {"name": "dog"})
        self._db_map.commit_session("add")
        object_classes = self._db_map.query(self._db_map.object_class_sq).all()
        self.assertEqual(len(object_classes), 2)
        self.assertEqual(object_classes[0].name, "fish")
        self.assertEqual(object_classes[1].name, "dog")

    def test_add_object_class_with_invalid_name(self):
        """Test that adding object classes with empty name raises error"""
        with self.assertRaises(SpineIntegrityError):
            self._db_map.add_object_classes({"name": ""}, strict=True)

    def test_add_object_classes_with_same_name(self):
        """Test that adding two object classes with the same name only adds one of them."""
        self._db_map.add_object_classes({"name": "fish"}, {"name": "fish"})
        self._db_map.commit_session("add")
        object_classes = self._db_map.query(self._db_map.object_class_sq).all()
        self.assertEqual(len(object_classes), 1)
        self.assertEqual(object_classes[0].name, "fish")

    def test_add_object_class_with_same_name_as_existing_one(self):
        """Test that adding an object class with an already taken name raises an integrity error."""
        self._db_map.add_object_classes({"name": "fish"}, {"name": "fish"})
        with self.assertRaises(SpineIntegrityError):
            self._db_map.add_object_classes({"name": "fish"}, strict=True)

    def test_add_objects(self):
        """Test that adding objects works."""
        self._db_map.add_object_classes({"name": "fish", "id": 1})
        self._db_map.add_objects({"name": "nemo", "class_id": 1}, {"name": "dory", "class_id": 1})
        self._db_map.commit_session("add")
        objects = self._db_map.query(self._db_map.object_sq).all()
        self.assertEqual(len(objects), 2)
        self.assertEqual(objects[0].name, "nemo")
        self.assertEqual(objects[0].class_id, 1)
        self.assertEqual(objects[1].name, "dory")
        self.assertEqual(objects[1].class_id, 1)

    def test_add_object_with_invalid_name(self):
        """Test that adding object classes with empty name raises error"""
        self._db_map.add_object_classes({"name": "fish"})
        with self.assertRaises(SpineIntegrityError):
            self._db_map.add_objects({"name": "", "entity_class_name": "fish"}, strict=True)

    def test_add_objects_with_same_name(self):
        """Test that adding two objects with the same name only adds one of them."""
        self._db_map.add_object_classes({"name": "fish", "id": 1})
        self._db_map.add_objects({"name": "nemo", "class_id": 1}, {"name": "nemo", "class_id": 1})
        self._db_map.commit_session("add")
        objects = self._db_map.query(self._db_map.object_sq).all()
        self.assertEqual(len(objects), 1)
        self.assertEqual(objects[0].name, "nemo")
        self.assertEqual(objects[0].class_id, 1)

    def test_add_object_with_same_name_as_existing_one(self):
        """Test that adding an object with an already taken name raises an integrity error."""
        self._db_map.add_object_classes({"name": "fish"})
        self._db_map.add_objects({"name": "nemo", "class_id": 1})
        with self.assertRaises(SpineIntegrityError):
            self._db_map.add_objects({"name": "nemo", "class_id": 1}, strict=True)

    def test_add_object_with_invalid_class(self):
        """Test that adding an object with a non existing class raises an integrity error."""
        self._db_map.add_object_classes({"name": "fish"})
        with self.assertRaises(SpineIntegrityError):
            self._db_map.add_objects({"name": "pluto", "class_id": 2}, strict=True)

    def test_add_relationship_classes(self):
        """Test that adding relationship classes works."""
        self._db_map.add_object_classes({"name": "oc1", "id": 1}, {"name": "oc2", "id": 2})
        self._db_map.add_wide_relationship_classes(
            {"name": "rc1", "object_class_id_list": [1, 2]}, {"name": "rc2", "object_class_id_list": [2, 1]}
        )
        self._db_map.commit_session("add")
        table = self._db_map.get_table("entity_class_dimension")
        ent_cls_dims = self._db_map.query(table).all()
        rel_clss = self._db_map.query(self._db_map.wide_relationship_class_sq).all()
        self.assertEqual(len(ent_cls_dims), 4)
        self.assertEqual(rel_clss[0].name, "rc1")
        self.assertEqual(ent_cls_dims[0].dimension_id, 1)
        self.assertEqual(ent_cls_dims[1].dimension_id, 2)
        self.assertEqual(rel_clss[1].name, "rc2")
        self.assertEqual(ent_cls_dims[2].dimension_id, 2)
        self.assertEqual(ent_cls_dims[3].dimension_id, 1)

    def test_add_relationship_classes_with_invalid_name(self):
        """Test that adding object classes with empty name raises error"""
        self._db_map.add_object_classes({"name": "fish"})
        with self.assertRaises(SpineIntegrityError):
            self._db_map.add_wide_relationship_classes({"name": "", "object_class_id_list": [1]}, strict=True)

    def test_add_relationship_classes_with_same_name(self):
        """Test that adding two relationship classes with the same name only adds one of them."""
        self._db_map.add_object_classes({"name": "oc1", "id": 1}, {"name": "oc2", "id": 2})
        self._db_map.add_wide_relationship_classes(
            {"name": "rc1", "object_class_id_list": [1, 2]},
            {"name": "rc1", "object_class_id_list": [1, 2]},
            strict=False,
        )
        self._db_map.commit_session("add")
        table = self._db_map.get_table("entity_class_dimension")
        ecs_dims = self._db_map.query(table).all()
        relationship_classes = self._db_map.query(self._db_map.wide_relationship_class_sq).all()
        self.assertEqual(len(ecs_dims), 2)
        self.assertEqual(len(relationship_classes), 1)
        self.assertEqual(relationship_classes[0].name, "rc1")
        self.assertEqual(ecs_dims[0].dimension_id, 1)
        self.assertEqual(ecs_dims[1].dimension_id, 2)

    def test_add_relationship_class_with_same_name_as_existing_one(self):
        """Test that adding a relationship class with an already taken name raises an integrity error."""
        query_wrapper = create_query_wrapper(self._db_map)
        with mock.patch.object(CustomDatabaseMapping, "query") as mock_query, mock.patch.object(
            CustomDatabaseMapping, "object_class_sq"
        ) as mock_object_class_sq, mock.patch.object(
            CustomDatabaseMapping, "wide_relationship_class_sq"
        ) as mock_wide_rel_cls_sq:
            mock_query.side_effect = query_wrapper
            mock_object_class_sq.return_value = [
                KeyedTuple([1, "fish"], labels=["id", "name"]),
                KeyedTuple([2, "dog"], labels=["id", "name"]),
            ]
            mock_wide_rel_cls_sq.return_value = [
                KeyedTuple([1, "1,2", "fish__dog"], labels=["id", "object_class_id_list", "name"])
            ]
            with self.assertRaises(SpineIntegrityError):
                self._db_map.add_wide_relationship_classes(
                    {"name": "fish__dog", "object_class_id_list": [1, 2]}, strict=True
                )

    def test_add_relationship_class_with_invalid_object_class(self):
        """Test that adding a relationship class with a non existing object class raises an integrity error."""
        query_wrapper = create_query_wrapper(self._db_map)
        with mock.patch.object(CustomDatabaseMapping, "query") as mock_query, mock.patch.object(
            CustomDatabaseMapping, "object_class_sq"
        ) as mock_object_class_sq, mock.patch.object(CustomDatabaseMapping, "wide_relationship_class_sq"):
            mock_query.side_effect = query_wrapper
            mock_object_class_sq.return_value = [KeyedTuple([1, "fish"], labels=["id", "name"])]
            with self.assertRaises(SpineIntegrityError):
                self._db_map.add_wide_relationship_classes(
                    {"name": "fish__dog", "object_class_id_list": [1, 2]}, strict=True
                )

    def test_add_relationships(self):
        """Test that adding relationships works."""
        self._db_map.add_object_classes({"name": "oc1", "id": 1}, {"name": "oc2", "id": 2})
        self._db_map.add_wide_relationship_classes({"name": "rc1", "object_class_id_list": [1, 2], "id": 3})
        self._db_map.add_objects({"name": "o1", "class_id": 1, "id": 1}, {"name": "o2", "class_id": 2, "id": 2})
        self._db_map.add_wide_relationships({"name": "nemo__pluto", "class_id": 3, "object_id_list": [1, 2]})
        self._db_map.commit_session("add")
        ent_els = self._db_map.query(self._db_map.get_table("entity_element")).all()
        relationships = self._db_map.query(self._db_map.wide_relationship_sq).all()
        self.assertEqual(len(ent_els), 2)
        self.assertEqual(len(relationships), 1)
        self.assertEqual(relationships[0].name, "nemo__pluto")
        self.assertEqual(ent_els[0].entity_class_id, 3)
        self.assertEqual(ent_els[0].element_id, 1)
        self.assertEqual(ent_els[1].entity_class_id, 3)
        self.assertEqual(ent_els[1].element_id, 2)

    def test_add_relationship_with_invalid_name(self):
        """Test that adding object classes with empty name raises error"""
        self._db_map.add_object_classes({"name": "oc1", "id": 1}, strict=True)
        self._db_map.add_wide_relationship_classes({"name": "rc1", "object_class_id_list": [1]}, strict=True)
        self._db_map.add_objects({"name": "o1", "class_id": 1}, strict=True)
        with self.assertRaises(SpineIntegrityError):
            self._db_map.add_wide_relationships({"name": "", "class_id": 2, "object_id_list": [1]}, strict=True)

    def test_add_identical_relationships(self):
        """Test that adding two relationships with the same class and same objects only adds the first one."""
        self._db_map.add_object_classes({"name": "oc1", "id": 1}, {"name": "oc2", "id": 2})
        self._db_map.add_wide_relationship_classes({"name": "rc1", "object_class_id_list": [1, 2], "id": 3})
        self._db_map.add_objects({"name": "o1", "class_id": 1, "id": 1}, {"name": "o2", "class_id": 2, "id": 2})
        self._db_map.add_wide_relationships(
            {"name": "nemo__pluto", "class_id": 3, "object_id_list": [1, 2]},
            {"name": "nemo__pluto_duplicate", "class_id": 3, "object_id_list": [1, 2]},
        )
        self._db_map.commit_session("add")
        relationships = self._db_map.query(self._db_map.wide_relationship_sq).all()
        self.assertEqual(len(relationships), 1)

    def test_add_relationship_identical_to_existing_one(self):
        """Test that adding a relationship with the same class and same objects as an existing one
        raises an integrity error.
        """
        query_wrapper = create_query_wrapper(self._db_map)
        with mock.patch.object(CustomDatabaseMapping, "query") as mock_query, mock.patch.object(
            CustomDatabaseMapping, "object_sq"
        ) as mock_object_sq, mock.patch.object(
            CustomDatabaseMapping, "wide_relationship_class_sq"
        ) as mock_wide_rel_cls_sq, mock.patch.object(
            CustomDatabaseMapping, "wide_relationship_sq"
        ) as mock_wide_rel_sq:
            mock_query.side_effect = query_wrapper
            mock_object_sq.return_value = [
                KeyedTuple([1, 10, "nemo"], labels=["id", "class_id", "name"]),
                KeyedTuple([2, 20, "pluto"], labels=["id", "class_id", "name"]),
            ]
            mock_wide_rel_cls_sq.return_value = [
                KeyedTuple([1, "10,20", "fish__dog"], labels=["id", "object_class_id_list", "name"])
            ]
            mock_wide_rel_sq.return_value = [
                KeyedTuple([1, 1, "1,2", "nemo__pluto"], labels=["id", "class_id", "object_id_list", "name"])
            ]
            with self.assertRaises(SpineIntegrityError):
                self._db_map.add_wide_relationships(
                    {"name": "nemoy__plutoy", "class_id": 1, "object_id_list": [1, 2]}, strict=True
                )

    def test_add_relationship_with_invalid_class(self):
        """Test that adding a relationship with an invalid class raises an integrity error."""
        query_wrapper = create_query_wrapper(self._db_map)
        with mock.patch.object(CustomDatabaseMapping, "query") as mock_query, mock.patch.object(
            CustomDatabaseMapping, "object_sq"
        ) as mock_object_sq, mock.patch.object(
            CustomDatabaseMapping, "wide_relationship_class_sq"
        ) as mock_wide_rel_cls_sq, mock.patch.object(
            CustomDatabaseMapping, "wide_relationship_sq"
        ):
            mock_query.side_effect = query_wrapper
            mock_object_sq.return_value = [
                KeyedTuple([1, 10, "nemo"], labels=["id", "class_id", "name"]),
                KeyedTuple([2, 20, "pluto"], labels=["id", "class_id", "name"]),
            ]
            mock_wide_rel_cls_sq.return_value = [
                KeyedTuple([1, "10,20", "fish__dog"], labels=["id", "object_class_id_list", "name"])
            ]
            with self.assertRaises(SpineIntegrityError):
                self._db_map.add_wide_relationships(
                    {"name": "nemo__pluto", "class_id": 2, "object_id_list": [1, 2]}, strict=True
                )

    def test_add_relationship_with_invalid_object(self):
        """Test that adding a relationship with an invalid object raises an integrity error."""
        query_wrapper = create_query_wrapper(self._db_map)
        with mock.patch.object(CustomDatabaseMapping, "query") as mock_query, mock.patch.object(
            CustomDatabaseMapping, "object_sq"
        ) as mock_object_sq, mock.patch.object(
            CustomDatabaseMapping, "wide_relationship_class_sq"
        ) as mock_wide_rel_cls_sq, mock.patch.object(
            CustomDatabaseMapping, "wide_relationship_sq"
        ):
            mock_query.side_effect = query_wrapper
            mock_object_sq.return_value = [
                KeyedTuple([1, 10, "nemo"], labels=["id", "class_id", "name"]),
                KeyedTuple([2, 20, "pluto"], labels=["id", "class_id", "name"]),
            ]
            mock_wide_rel_cls_sq.return_value = [
                KeyedTuple([1, "10,20", "fish__dog"], labels=["id", "object_class_id_list", "name"])
            ]
            with self.assertRaises(SpineIntegrityError):
                self._db_map.add_wide_relationships(
                    {"name": "nemo__pluto", "class_id": 1, "object_id_list": [1, 3]}, strict=True
                )

    def test_add_entity_groups(self):
        """Test that adding group entities works."""
        self._db_map.add_object_classes({"name": "oc1", "id": 1})
        self._db_map.add_objects({"name": "o1", "id": 1, "class_id": 1}, {"name": "o2", "id": 2, "class_id": 1})
        self._db_map.add_entity_groups({"entity_id": 1, "entity_class_id": 1, "member_id": 2})
        self._db_map.commit_session("add")
        table = self._db_map.get_table("entity_group")
        entity_groups = self._db_map.query(table).all()
        self.assertEqual(len(entity_groups), 1)
        self.assertEqual(entity_groups[0].entity_id, 1)
        self.assertEqual(entity_groups[0].entity_class_id, 1)
        self.assertEqual(entity_groups[0].member_id, 2)

    def test_add_entity_groups_with_invalid_class(self):
        """Test that adding group entities with an invalid class fails."""
        self._db_map.add_object_classes({"name": "oc1", "id": 1})
        self._db_map.add_objects({"name": "o1", "id": 1, "class_id": 1}, {"name": "o2", "id": 2, "class_id": 1})
        with self.assertRaises(SpineIntegrityError):
            self._db_map.add_entity_groups({"entity_id": 1, "entity_class_id": 2, "member_id": 2}, strict=True)

    def test_add_entity_groups_with_invalid_entity(self):
        """Test that adding group entities with an invalid entity fails."""
        self._db_map.add_object_classes({"name": "oc1", "id": 1})
        self._db_map.add_objects({"name": "o1", "id": 1, "class_id": 1}, {"name": "o2", "id": 2, "class_id": 1})
        with self.assertRaises(SpineIntegrityError):
            self._db_map.add_entity_groups({"entity_id": 3, "entity_class_id": 2, "member_id": 2}, strict=True)

    def test_add_entity_groups_with_invalid_member(self):
        """Test that adding group entities with an invalid member fails."""
        self._db_map.add_object_classes({"name": "oc1", "id": 1})
        self._db_map.add_objects({"name": "o1", "id": 1, "class_id": 1}, {"name": "o2", "id": 2, "class_id": 1})
        with self.assertRaises(SpineIntegrityError):
            self._db_map.add_entity_groups({"entity_id": 1, "entity_class_id": 2, "member_id": 3}, strict=True)

    def test_add_repeated_entity_groups(self):
        """Test that adding repeated group entities fails."""
        self._db_map.add_object_classes({"name": "oc1", "id": 1})
        self._db_map.add_objects({"name": "o1", "id": 1, "class_id": 1}, {"name": "o2", "id": 2, "class_id": 1})
        self._db_map.add_entity_groups({"entity_id": 1, "entity_class_id": 2, "member_id": 2})
        with self.assertRaises(SpineIntegrityError):
            self._db_map.add_entity_groups({"entity_id": 1, "entity_class_id": 2, "member_id": 2}, strict=True)

    def test_add_parameter_definitions(self):
        """Test that adding parameter definitions works."""
        self._db_map.add_object_classes({"name": "oc1", "id": 1}, {"name": "oc2", "id": 2})
        self._db_map.add_wide_relationship_classes({"name": "rc1", "id": 3, "object_class_id_list": [1, 2]})
        self._db_map.add_parameter_definitions(
            {"name": "color", "object_class_id": 1, "description": "test1"},
            {"name": "relative_speed", "relationship_class_id": 3, "description": "test2"},
        )
        self._db_map.commit_session("add")
        table = self._db_map.get_table("parameter_definition")
        parameter_definitions = self._db_map.query(table).all()
        self.assertEqual(len(parameter_definitions), 2)
        self.assertEqual(parameter_definitions[0].name, "color")
        self.assertEqual(parameter_definitions[0].entity_class_id, 1)
        self.assertEqual(parameter_definitions[0].description, "test1")
        self.assertEqual(parameter_definitions[1].name, "relative_speed")
        self.assertEqual(parameter_definitions[1].entity_class_id, 3)
        self.assertEqual(parameter_definitions[1].description, "test2")

    def test_add_parameter_with_invalid_name(self):
        """Test that adding object classes with empty name raises error"""
        self._db_map.add_object_classes({"name": "oc1"}, strict=True)
        with self.assertRaises(SpineIntegrityError):
            self._db_map.add_parameter_definitions({"name": "", "object_class_id": 1}, strict=True)

    def test_add_parameter_definitions_with_same_name(self):
        """Test that adding two parameter_definitions with the same name adds both of them."""
        self._db_map.add_object_classes({"name": "oc1", "id": 1}, {"name": "oc2", "id": 2})
        self._db_map.add_wide_relationship_classes({"name": "rc1", "id": 3, "object_class_id_list": [1, 2]})
        self._db_map.add_parameter_definitions(
            {"name": "color", "object_class_id": 1}, {"name": "color", "relationship_class_id": 3}
        )
        self._db_map.commit_session("add")
        table = self._db_map.get_table("parameter_definition")
        parameter_definitions = self._db_map.query(table).all()
        self.assertEqual(len(parameter_definitions), 2)
        self.assertEqual(parameter_definitions[0].name, "color")
        self.assertEqual(parameter_definitions[1].name, "color")
        self.assertEqual(parameter_definitions[0].entity_class_id, 1)

    def test_add_parameter_with_same_name_as_existing_one(self):
        """Test that adding parameter_definitions with an already taken name raises and integrity error."""
        self._db_map.add_object_classes({"name": "oc1", "id": 1}, {"name": "oc2", "id": 2})
        self._db_map.add_wide_relationship_classes({"name": "rc1", "id": 3, "object_class_id_list": [1, 2]})
        self._db_map.add_parameter_definitions(
            {"name": "color", "object_class_id": 1}, {"name": "color", "relationship_class_id": 3}
        )
        with self.assertRaises(SpineIntegrityError):
            self._db_map.add_parameter_definitions({"name": "color", "object_class_id": 1}, strict=True)

    def test_add_parameter_values(self):
        """Test that adding parameter values works."""
        import_functions.import_object_classes(self._db_map, ["fish", "dog"])
        import_functions.import_relationship_classes(self._db_map, [("fish_dog", ["fish", "dog"])])
        import_functions.import_objects(self._db_map, [("fish", "nemo"), ("dog", "pluto")])
        import_functions.import_relationships(self._db_map, [("fish_dog", ("nemo", "pluto"))])
        import_functions.import_object_parameters(self._db_map, [("fish", "color")])
        import_functions.import_relationship_parameters(self._db_map, [("fish_dog", "rel_speed")])
        self._db_map.commit_session("add")
        color_id = (
            self._db_map.query(self._db_map.parameter_definition_sq)
            .filter(self._db_map.parameter_definition_sq.c.name == "color")
            .first()
            .id
        )
        rel_speed_id = (
            self._db_map.query(self._db_map.parameter_definition_sq)
            .filter(self._db_map.parameter_definition_sq.c.name == "rel_speed")
            .first()
            .id
        )
        nemo_row = self._db_map.query(self._db_map.object_sq).filter(self._db_map.object_sq.c.name == "nemo").first()
        nemo__pluto_row = self._db_map.query(self._db_map.wide_relationship_sq).first()
        value1, value_type_1 = to_database("orange")
        value2, value_type_2 = to_database(125)
        self._db_map.add_parameter_values(
            {
                "parameter_definition_id": color_id,
                "entity_id": nemo_row.id,
                "entity_class_id": nemo_row.class_id,
                "value": value1,
                "type": value_type_1,
                "alternative_id": 1,
            },
            {
                "parameter_definition_id": rel_speed_id,
                "entity_id": nemo__pluto_row.id,
                "entity_class_id": nemo__pluto_row.class_id,
                "value": value2,
                "type": value_type_2,
                "alternative_id": 1,
            },
        )
        self._db_map.commit_session("add")
        table = self._db_map.get_table("parameter_value")
        parameter_values = self._db_map.query(table).all()
        self.assertEqual(len(parameter_values), 2)
        self.assertEqual(parameter_values[0].parameter_definition_id, 1)
        self.assertEqual(parameter_values[0].entity_id, 1)
        self.assertEqual(parameter_values[0].value, b'"orange"')
        self.assertEqual(parameter_values[1].parameter_definition_id, 2)
        self.assertEqual(parameter_values[1].entity_id, 3)
        self.assertEqual(parameter_values[1].value, b"125")

    def test_add_parameter_value_with_invalid_object_or_relationship(self):
        """Test that adding a parameter value with an invalid object or relationship raises an
        integrity error."""
        import_functions.import_object_classes(self._db_map, ["fish", "dog"])
        import_functions.import_relationship_classes(self._db_map, [("fish_dog", ["fish", "dog"])])
        import_functions.import_objects(self._db_map, [("fish", "nemo"), ("dog", "pluto")])
        import_functions.import_relationships(self._db_map, [("fish_dog", ("nemo", "pluto"))])
        import_functions.import_object_parameters(self._db_map, [("fish", "color")])
        import_functions.import_relationship_parameters(self._db_map, [("fish_dog", "rel_speed")])
        _, errors = self._db_map.add_parameter_values(
            {"parameter_definition_id": 1, "object_id": 3, "value": b'"orange"', "alternative_id": 1}, strict=False
        )
        self.assertEqual([str(e) for e in errors], ["invalid entity_class_id for parameter_value"])
        _, errors = self._db_map.add_parameter_values(
            {"parameter_definition_id": 2, "relationship_id": 2, "value": b"125", "alternative_id": 1}, strict=False
        )
        self.assertEqual([str(e) for e in errors], ["invalid entity_class_id for parameter_value"])

    def test_add_same_parameter_value_twice(self):
        """Test that adding a parameter value twice only adds the first one."""
        import_functions.import_object_classes(self._db_map, ["fish"])
        import_functions.import_objects(self._db_map, [("fish", "nemo")])
        import_functions.import_object_parameters(self._db_map, [("fish", "color")])
        self._db_map.commit_session("add")
        color_id = (
            self._db_map.query(self._db_map.parameter_definition_sq)
            .filter(self._db_map.parameter_definition_sq.c.name == "color")
            .first()
            .id
        )
        nemo_row = self._db_map.query(self._db_map.object_sq).filter(self._db_map.entity_sq.c.name == "nemo").first()
        value1, type1 = to_database("orange")
        value2, type2 = to_database("blue")
        self._db_map.add_parameter_values(
            {
                "parameter_definition_id": color_id,
                "entity_id": nemo_row.id,
                "entity_class_id": nemo_row.class_id,
                "value": value1,
                "type": type1,
                "alternative_id": 1,
            },
            {
                "parameter_definition_id": color_id,
                "entity_id": nemo_row.id,
                "entity_class_id": nemo_row.class_id,
                "value": value2,
                "type": type2,
                "alternative_id": 1,
            },
        )
        self._db_map.commit_session("add")
        table = self._db_map.get_table("parameter_value")
        parameter_values = self._db_map.query(table).all()
        self.assertEqual(len(parameter_values), 1)
        self.assertEqual(parameter_values[0].parameter_definition_id, 1)
        self.assertEqual(parameter_values[0].entity_id, 1)
        self.assertEqual(parameter_values[0].value, b'"orange"')

    def test_add_existing_parameter_value(self):
        """Test that adding an existing parameter value raises an integrity error."""
        import_functions.import_object_classes(self._db_map, ["fish"])
        import_functions.import_objects(self._db_map, [("fish", "nemo")])
        import_functions.import_object_parameters(self._db_map, [("fish", "color")])
        import_functions.import_object_parameter_values(self._db_map, [("fish", "nemo", "color", "orange")])
        value, value_type = to_database("blue")
        self._db_map.commit_session("add")
        _, errors = self._db_map.add_parameter_values(
            {
                "parameter_definition_id": 1,
                "entity_class_id": 1,
                "entity_id": 1,
                "value": value,
                "type": value_type,
                "alternative_id": 1,
            },
            strict=False,
        )
        self.assertEqual(
            [str(e) for e in errors],
            [
                "there's already a parameter_value with "
                "{'entity_class_name': 'fish', 'parameter_definition_name': 'color', "
                "'entity_byname': ('nemo',), 'alternative_name': 'Base'}"
            ],
        )

    def test_add_alternative(self):
        items, errors = self._db_map.add_alternatives({"name": "my_alternative"})
        self.assertEqual(errors, [])
        self.assertEqual(len(items), 1)
        self._db_map.commit_session("Add test data.")
        alternatives = self._db_map.query(self._db_map.alternative_sq).all()
        self.assertEqual(len(alternatives), 2)
        self.assertEqual(
            dict(alternatives[0]), {"id": 1, "name": "Base", "description": "Base alternative", "commit_id": 1}
        )
        self.assertEqual(
            dict(alternatives[1]), {"id": 2, "name": "my_alternative", "description": None, "commit_id": 2}
        )

    def test_add_scenario(self):
        items, errors = self._db_map.add_scenarios({"name": "my_scenario"})
        self.assertEqual(errors, [])
        self.assertEqual(len(items), 1)
        self._db_map.commit_session("Add test data.")
        scenarios = self._db_map.query(self._db_map.scenario_sq).all()
        self.assertEqual(len(scenarios), 1)
        self.assertEqual(
            dict(scenarios[0]),
            {"id": 1, "name": "my_scenario", "description": None, "active": False, "commit_id": 2},
        )

    def test_add_scenario_alternative(self):
        import_functions.import_scenarios(self._db_map, ("my_scenario",))
        self._db_map.commit_session("Add test data.")
        items, errors = self._db_map.add_scenario_alternatives({"scenario_id": 1, "alternative_id": 1, "rank": 0})
        self.assertEqual(errors, [])
        self.assertEqual(len(items), 1)
        self._db_map.commit_session("Add test data.")
        scenario_alternatives = self._db_map.query(self._db_map.scenario_alternative_sq).all()
        self.assertEqual(len(scenario_alternatives), 1)
        self.assertEqual(
            dict(scenario_alternatives[0]),
            {"id": 1, "scenario_id": 1, "alternative_id": 1, "rank": 0, "commit_id": 3},
        )

    def test_add_metadata(self):
        items, errors = self._db_map.add_metadata({"name": "test name", "value": "test_add_metadata"}, strict=False)
        self.assertEqual(errors, [])
        self.assertEqual(len(items), 1)
        self._db_map.commit_session("Add metadata")
        metadata = self._db_map.query(self._db_map.metadata_sq).all()
        self.assertEqual(len(metadata), 1)
        self.assertEqual(
            dict(metadata[0]), {"name": "test name", "id": 1, "value": "test_add_metadata", "commit_id": 2}
        )

    def test_add_metadata_that_exists_does_not_add_it(self):
        import_functions.import_metadata(self._db_map, ('{"title": "My metadata."}',))
        self._db_map.commit_session("Add test data.")
        items, _ = self._db_map.add_metadata({"name": "title", "value": "My metadata."}, strict=False)
        self.assertEqual(items, [])
        metadata = self._db_map.query(self._db_map.metadata_sq).all()
        self.assertEqual(len(metadata), 1)
        self.assertEqual(dict(metadata[0]), {"name": "title", "id": 1, "value": "My metadata.", "commit_id": 2})

    def test_add_entity_metadata_for_object(self):
        import_functions.import_object_classes(self._db_map, ("fish",))
        import_functions.import_objects(self._db_map, (("fish", "leviathan"),))
        import_functions.import_metadata(self._db_map, ('{"title": "My metadata."}',))
        self._db_map.commit_session("Add test data.")
        items, errors = self._db_map.add_entity_metadata({"entity_id": 1, "metadata_id": 1}, strict=False)
        self.assertEqual(errors, [])
        self.assertEqual(len(items), 1)
        self._db_map.commit_session("Add entity metadata")
        entity_metadata = self._db_map.query(self._db_map.ext_entity_metadata_sq).all()
        self.assertEqual(len(entity_metadata), 1)
        self.assertEqual(
            dict(entity_metadata[0]),
            {
                "entity_id": 1,
                "entity_name": "leviathan",
                "metadata_name": "title",
                "metadata_value": "My metadata.",
                "metadata_id": 1,
                "id": 1,
                "commit_id": 3,
            },
        )

    def test_add_entity_metadata_for_relationship(self):
        import_functions.import_object_classes(self._db_map, ("my_object_class",))
        import_functions.import_objects(self._db_map, (("my_object_class", "my_object"),))
        import_functions.import_relationship_classes(self._db_map, (("my_relationship_class", ("my_object_class",)),))
        import_functions.import_relationships(self._db_map, (("my_relationship_class", ("my_object",)),))
        import_functions.import_metadata(self._db_map, ('{"title": "My metadata."}',))
        self._db_map.commit_session("Add test data.")
        items, errors = self._db_map.add_entity_metadata({"entity_id": 2, "metadata_id": 1}, strict=False)
        self.assertEqual(errors, [])
        self.assertEqual(len(items), 1)
        self._db_map.commit_session("Add entity metadata")
        entity_metadata = self._db_map.query(self._db_map.ext_entity_metadata_sq).all()
        self.assertEqual(len(entity_metadata), 1)
        self.assertEqual(
            dict(entity_metadata[0]),
            {
                "entity_id": 2,
                "entity_name": "my_object__",
                "metadata_name": "title",
                "metadata_value": "My metadata.",
                "metadata_id": 1,
                "id": 1,
                "commit_id": 3,
            },
        )

    def test_add_entity_metadata_doesnt_raise_with_empty_cache(self):
        items, errors = self._db_map.add_entity_metadata({"entity_id": 1, "metadata_id": 1}, strict=False)
        self.assertEqual(items, [])
        self.assertEqual(len(errors), 1)

    def test_add_ext_entity_metadata_for_object(self):
        import_functions.import_object_classes(self._db_map, ("fish",))
        import_functions.import_objects(self._db_map, (("fish", "leviathan"),))
        self._db_map.commit_session("Add test data.")
        items, errors = self._db_map.add_ext_entity_metadata(
            {"entity_id": 1, "metadata_name": "key", "metadata_value": "object metadata"}, strict=False
        )
        self.assertEqual(errors, [])
        self.assertEqual(len(items), 1)
        self._db_map.commit_session("Add entity metadata")
        entity_metadata = self._db_map.query(self._db_map.ext_entity_metadata_sq).all()
        self.assertEqual(len(entity_metadata), 1)
        self.assertEqual(
            dict(entity_metadata[0]),
            {
                "entity_id": 1,
                "entity_name": "leviathan",
                "metadata_name": "key",
                "metadata_value": "object metadata",
                "metadata_id": 1,
                "id": 1,
                "commit_id": 3,
            },
        )

    def test_adding_ext_entity_metadata_for_object_reuses_existing_metadata_names_and_values(self):
        import_functions.import_object_classes(self._db_map, ("fish",))
        import_functions.import_objects(self._db_map, (("fish", "leviathan"),))
        import_functions.import_metadata(self._db_map, ('{"title": "My metadata."}',))
        self._db_map.commit_session("Add test data.")
        items, errors = self._db_map.add_ext_entity_metadata(
            {"entity_id": 1, "metadata_name": "title", "metadata_value": "My metadata."}, strict=False
        )
        self.assertEqual(errors, [])
        self.assertEqual(len(items), 1)
        self._db_map.commit_session("Add entity metadata")
        metadata = self._db_map.query(self._db_map.metadata_sq).all()
        self.assertEqual(len(metadata), 1)
        self.assertEqual(dict(metadata[0]), {"id": 1, "name": "title", "value": "My metadata.", "commit_id": 2})
        entity_metadata = self._db_map.query(self._db_map.ext_entity_metadata_sq).all()
        self.assertEqual(len(entity_metadata), 1)
        self.assertEqual(
            dict(entity_metadata[0]),
            {
                "entity_id": 1,
                "entity_name": "leviathan",
                "metadata_name": "title",
                "metadata_value": "My metadata.",
                "metadata_id": 1,
                "id": 1,
                "commit_id": 3,
            },
        )

    def test_add_parameter_value_metadata(self):
        import_functions.import_object_classes(self._db_map, ("fish",))
        import_functions.import_objects(self._db_map, (("fish", "leviathan"),))
        import_functions.import_object_parameters(self._db_map, (("fish", "paranormality"),))
        import_functions.import_object_parameter_values(self._db_map, (("fish", "leviathan", "paranormality", 3.9),))
        import_functions.import_metadata(self._db_map, ('{"title": "My metadata."}',))
        self._db_map.commit_session("Add test data.")
        items, errors = self._db_map.add_parameter_value_metadata(
            {"parameter_value_id": 1, "metadata_id": 1}, strict=False
        )
        self.assertEqual(errors, [])
        self.assertEqual(len(items), 1)
        self._db_map.commit_session("Add value metadata")
        value_metadata = self._db_map.query(self._db_map.ext_parameter_value_metadata_sq).all()
        self.assertEqual(len(value_metadata), 1)
        self.assertEqual(
            dict(value_metadata[0]),
            {
                "alternative_name": "Base",
                "entity_name": "leviathan",
                "parameter_value_id": 1,
                "parameter_name": "paranormality",
                "metadata_name": "title",
                "metadata_value": "My metadata.",
                "metadata_id": 1,
                "id": 1,
                "commit_id": 3,
            },
        )

    def test_add_parameter_value_metadata_doesnt_raise_with_empty_cache(self):
        items, errors = self._db_map.add_parameter_value_metadata(
            {"parameter_value_id": 1, "metadata_id": 1, "alternative_id": 1}
        )
        self.assertEqual(len(items), 0)
        self.assertEqual(len(errors), 1)

    def test_add_ext_parameter_value_metadata(self):
        import_functions.import_object_classes(self._db_map, ("fish",))
        import_functions.import_objects(self._db_map, (("fish", "leviathan"),))
        import_functions.import_object_parameters(self._db_map, (("fish", "paranormality"),))
        import_functions.import_object_parameter_values(self._db_map, (("fish", "leviathan", "paranormality", 3.9),))
        self._db_map.commit_session("Add test data.")
        items, errors = self._db_map.add_ext_parameter_value_metadata(
            {"parameter_value_id": 1, "metadata_name": "key", "metadata_value": "parameter metadata"}, strict=False
        )
        self.assertEqual(errors, [])
        self.assertEqual(len(items), 1)
        self._db_map.commit_session("Add value metadata")
        value_metadata = self._db_map.query(self._db_map.ext_parameter_value_metadata_sq).all()
        self.assertEqual(len(value_metadata), 1)
        self.assertEqual(
            dict(value_metadata[0]),
            {
                "alternative_name": "Base",
                "entity_name": "leviathan",
                "parameter_value_id": 1,
                "parameter_name": "paranormality",
                "metadata_name": "key",
                "metadata_value": "parameter metadata",
                "metadata_id": 1,
                "id": 1,
                "commit_id": 3,
            },
        )

    def test_add_ext_parameter_value_metadata_reuses_existing_metadata(self):
        import_functions.import_object_classes(self._db_map, ("fish",))
        import_functions.import_objects(self._db_map, (("fish", "leviathan"),))
        import_functions.import_object_parameters(self._db_map, (("fish", "paranormality"),))
        import_functions.import_object_parameter_values(self._db_map, (("fish", "leviathan", "paranormality", 3.9),))
        import_functions.import_metadata(self._db_map, ('{"title": "My metadata."}',))
        self._db_map.commit_session("Add test data.")
        items, errors = self._db_map.add_ext_parameter_value_metadata(
            {"parameter_value_id": 1, "metadata_name": "title", "metadata_value": "My metadata."}, strict=False
        )
        self.assertEqual(errors, [])
        self.assertEqual(len(items), 1)
        self._db_map.commit_session("Add value metadata")
        metadata = self._db_map.query(self._db_map.metadata_sq).all()
        self.assertEqual(len(metadata), 1)
        self.assertEqual(dict(metadata[0]), {"id": 1, "name": "title", "value": "My metadata.", "commit_id": 2})
        value_metadata = self._db_map.query(self._db_map.ext_parameter_value_metadata_sq).all()
        self.assertEqual(len(value_metadata), 1)
        self.assertEqual(
            dict(value_metadata[0]),
            {
                "alternative_name": "Base",
                "entity_name": "leviathan",
                "parameter_value_id": 1,
                "parameter_name": "paranormality",
                "metadata_name": "title",
                "metadata_value": "My metadata.",
                "metadata_id": 1,
                "id": 1,
                "commit_id": 3,
            },
        )

    def test_add_entity_to_a_class_with_abstract_dimensions(self):
        import_functions.import_entity_classes(
            self._db_map, (("fish", ()), ("dog", ()), ("animal", ()), ("two_animals", ("animal", "animal")))
        )
        import_functions.import_superclass_subclasses(self._db_map, (("animal", "fish"), ("animal", "dog")))
        import_functions.import_entities(self._db_map, (("fish", "Nemo"), ("dog", "Pulgoso")))
        self._db_map.commit_session("Add test data.")
        item, error = self._db_map.add_item(
            "entity", entity_class_name="two_animals", element_name_list=("Nemo", "Pulgoso")
        )
        self.assertTrue(item)
        self.assertFalse(error)
        self._db_map.commit_session("Add test data.")
        entities = self._db_map.query(self._db_map.wide_entity_sq).all()
        self.assertEqual(len(entities), 3)
        self.assertIn("Nemo,Pulgoso", {x.element_name_list for x in entities})


class TestDatabaseMappingUpdate(unittest.TestCase):
    def setUp(self):
        self._db_map = CustomDatabaseMapping(IN_MEMORY_DB_URL, create=True)

    def tearDown(self):
        self._db_map.close()

    def test_update_object_classes(self):
        """Test that updating object classes works."""
        self._db_map.add_object_classes({"id": 1, "name": "fish"}, {"id": 2, "name": "dog"})
        items, intgr_error_log = self._db_map.update_object_classes(
            {"id": 1, "name": "octopus"}, {"id": 2, "name": "god"}
        )
        ids = {x.resolve()["id"] for x in items}
        self._db_map.commit_session("test commit")
        sq = self._db_map.object_class_sq
        object_classes = {x.id: x.name for x in self._db_map.query(sq).filter(sq.c.id.in_(ids))}
        self.assertEqual(intgr_error_log, [])
        self.assertEqual(object_classes[1], "octopus")
        self.assertEqual(object_classes[2], "god")

    def test_update_objects(self):
        """Test that updating objects works."""
        self._db_map.add_object_classes({"id": 1, "name": "fish"})
        self._db_map.add_objects({"id": 1, "name": "nemo", "class_id": 1}, {"id": 2, "name": "dory", "class_id": 1})
        items, intgr_error_log = self._db_map.update_objects({"id": 1, "name": "klaus"}, {"id": 2, "name": "squidward"})
        ids = {x.resolve()["id"] for x in items}
        self._db_map.commit_session("test commit")
        sq = self._db_map.object_sq
        objects = {x.id: x.name for x in self._db_map.query(sq).filter(sq.c.id.in_(ids))}
        self.assertEqual(intgr_error_log, [])
        self.assertEqual(objects[1], "klaus")
        self.assertEqual(objects[2], "squidward")

    def test_update_committed_object(self):
        """Test that updating objects works."""
        self._db_map.add_object_classes({"id": 1, "name": "some_class"})
        self._db_map.add_objects({"id": 1, "name": "nemo", "class_id": 1})
        self._db_map.commit_session("update")
        items, intgr_error_log = self._db_map.update_objects({"id": 1, "name": "klaus"})
        ids = {x.resolve()["id"] for x in items}
        self._db_map.commit_session("test commit")
        sq = self._db_map.object_sq
        objects = {x.id: x.name for x in self._db_map.query(sq).filter(sq.c.id.in_(ids))}
        self.assertEqual(intgr_error_log, [])
        self.assertEqual(objects[1], "klaus")
        self.assertEqual(self._db_map.query(self._db_map.object_sq).filter_by(id=1).first().name, "klaus")

    def test_update_relationship_classes(self):
        """Test that updating relationship classes works."""
        self._db_map.add_object_classes({"name": "dog", "id": 1}, {"name": "fish", "id": 2})
        self._db_map.add_wide_relationship_classes(
            {"id": 3, "name": "dog__fish", "object_class_id_list": [1, 2]},
            {"id": 4, "name": "fish__dog", "object_class_id_list": [2, 1]},
        )
        items, intgr_error_log = self._db_map.update_wide_relationship_classes(
            {"id": 3, "name": "god__octopus"}, {"id": 4, "name": "octopus__dog"}
        )
        ids = {x.resolve()["id"] for x in items}
        self._db_map.commit_session("test commit")
        sq = self._db_map.wide_relationship_class_sq
        rel_clss = {x.id: x.name for x in self._db_map.query(sq).filter(sq.c.id.in_(ids))}
        self.assertEqual(intgr_error_log, [])
        self.assertEqual(rel_clss[3], "god__octopus")
        self.assertEqual(rel_clss[4], "octopus__dog")

    def test_update_committed_relationship_class(self):
        _ = import_functions.import_object_classes(self._db_map, ("object_class_1",))
        _ = import_functions.import_relationship_classes(self._db_map, (("my_class", ("object_class_1",)),))
        self._db_map.commit_session("Add test data")
        items, errors = self._db_map.update_wide_relationship_classes({"id": 2, "name": "renamed"})
        updated_ids = {x.resolve()["id"] for x in items}
        self.assertEqual(errors, [])
        self.assertEqual(updated_ids, {2})
        self._db_map.commit_session("Update data.")
        classes = self._db_map.query(self._db_map.wide_relationship_class_sq).all()
        self.assertEqual(len(classes), 1)
        self.assertEqual(classes[0].name, "renamed")

    def test_update_relationship_class_does_not_update_member_class_id(self):
        import_functions.import_object_classes(self._db_map, ("object_class_1", "object_class_2"))
        import_functions.import_relationship_classes(self._db_map, (("my_class", ("object_class_1",)),))
        self._db_map.commit_session("Add test data")
        items, errors = self._db_map.update_wide_relationship_classes(
            {"id": 3, "name": "renamed", "object_class_id_list": [2]}
        )
        self.assertEqual([str(err) for err in errors], ["can't modify dimensions of an entity class"])
        self.assertEqual(len(items), 1)
        self._db_map.commit_session("Update data.")
        classes = self._db_map.query(self._db_map.wide_relationship_class_sq).all()
        self.assertEqual(len(classes), 1)
        self.assertEqual(classes[0].name, "renamed")
        self.assertEqual(classes[0].object_class_name_list, "object_class_1")

    def test_update_relationships(self):
        """Test that updating relationships works."""
        self._db_map.add_object_classes({"name": "fish", "id": 1}, {"name": "dog", "id": 2})
        self._db_map.add_wide_relationship_classes({"name": "fish__dog", "id": 3, "object_class_id_list": [1, 2]})
        self._db_map.add_objects(
            {"name": "nemo", "id": 1, "class_id": 1},
            {"name": "pluto", "id": 2, "class_id": 2},
            {"name": "scooby", "id": 3, "class_id": 2},
        )
        self._db_map.add_wide_relationships(
            {"id": 4, "name": "nemo__pluto", "class_id": 3, "object_id_list": [1, 2], "object_class_id_list": [1, 2]}
        )
        items, intgr_error_log = self._db_map.update_wide_relationships(
            {"id": 4, "name": "nemo__scooby", "class_id": 3, "object_id_list": [1, 3], "object_class_id_list": [1, 2]}
        )
        ids = {x.resolve()["id"] for x in items}
        self._db_map.commit_session("test commit")
        sq = self._db_map.wide_relationship_sq
        rels = {
            x.id: {"name": x.name, "object_id_list": x.object_id_list}
            for x in self._db_map.query(sq).filter(sq.c.id.in_(ids))
        }
        self.assertEqual(intgr_error_log, [])
        self.assertEqual(rels[4]["name"], "nemo__scooby")
        self.assertEqual(rels[4]["object_id_list"], "1,3")

    def test_update_committed_relationship(self):
        import_functions.import_object_classes(self._db_map, ("object_class_1", "object_class_2"))
        import_functions.import_objects(
            self._db_map,
            (("object_class_1", "object_11"), ("object_class_1", "object_12"), ("object_class_2", "object_21")),
        )
        import_functions.import_relationship_classes(
            self._db_map, (("my_class", ("object_class_1", "object_class_2")),)
        )
        import_functions.import_relationships(self._db_map, (("my_class", ("object_11", "object_21")),))
        self._db_map.commit_session("Add test data")
        items, errors = self._db_map.update_wide_relationships({"id": 4, "name": "renamed", "object_id_list": [2, 3]})
        updated_ids = {x.resolve()["id"] for x in items}
        self.assertEqual(errors, [])
        self.assertEqual(updated_ids, {4})
        self._db_map.commit_session("Update data.")
        relationships = self._db_map.query(self._db_map.wide_relationship_sq).all()
        self.assertEqual(len(relationships), 1)
        self.assertEqual(relationships[0].name, "renamed")
        self.assertEqual(relationships[0].object_name_list, "object_12,object_21")

    def test_update_parameter_value_by_id_only(self):
        import_functions.import_object_classes(self._db_map, ("object_class1",))
        import_functions.import_object_parameters(self._db_map, (("object_class1", "parameter1"),))
        import_functions.import_objects(self._db_map, (("object_class1", "object1"),))
        import_functions.import_object_parameter_values(
            self._db_map, (("object_class1", "object1", "parameter1", "something"),)
        )
        self._db_map.commit_session("Populate with initial data.")
        items, errors = self._db_map.update_parameter_values({"id": 1, "value": b"something else"})
        updated_ids = {x.resolve()["id"] for x in items}
        self.assertEqual(errors, [])
        self.assertEqual(updated_ids, {1})
        self._db_map.commit_session("Update data.")
        pvals = self._db_map.query(self._db_map.parameter_value_sq).all()
        self.assertEqual(len(pvals), 1)
        pval = pvals[0]
        self.assertEqual(pval.value, b"something else")

    def test_update_parameter_value_to_an_uncommitted_list_value(self):
        import_functions.import_object_classes(self._db_map, ("object_class1",))
        import_functions.import_parameter_value_lists(self._db_map, (("values_1", 5.0),))
        import_functions.import_object_parameters(self._db_map, (("object_class1", "parameter1", None, "values_1"),))
        import_functions.import_objects(self._db_map, (("object_class1", "object1"),))
        import_functions.import_object_parameter_values(
            self._db_map, (("object_class1", "object1", "parameter1", 5.0),)
        )
        self._db_map.commit_session("Update data.")
        import_functions.import_parameter_value_lists(self._db_map, (("values_1", 7.0),))
        value, type_ = to_database(7.0)
        items, errors = self._db_map.update_parameter_values({"id": 1, "value": value, "type": type_})
        self.assertEqual(errors, [])
        self.assertEqual(len(items), 1)
        self._db_map.commit_session("Update data.")
        pvals = self._db_map.query(self._db_map.parameter_value_sq).all()
        self.assertEqual(from_database(pvals[0].value, pvals[0].type), 7.0)

    def test_update_parameter_definition_by_id_only(self):
        import_functions.import_object_classes(self._db_map, ("object_class1",))
        import_functions.import_object_parameters(self._db_map, (("object_class1", "parameter1"),))
        self._db_map.commit_session("Populate with initial data.")
        items, errors = self._db_map.update_parameter_definitions({"id": 1, "name": "parameter2"})
        updated_ids = {x.resolve()["id"] for x in items}
        self.assertEqual(errors, [])
        self.assertEqual(updated_ids, {1})
        self._db_map.commit_session("Update data.")
        pdefs = self._db_map.query(self._db_map.parameter_definition_sq).all()
        self.assertEqual(len(pdefs), 1)
        self.assertEqual(pdefs[0].name, "parameter2")

    def test_update_parameter_definition_value_list(self):
        import_functions.import_parameter_value_lists(self._db_map, (("my_list", 99.0),))
        import_functions.import_object_classes(self._db_map, ("object_class",))
        import_functions.import_object_parameters(self._db_map, (("object_class", "my_parameter"),))
        self._db_map.commit_session("Populate with initial data.")
        items, errors = self._db_map.update_parameter_definitions(
            {"id": 1, "name": "my_parameter", "parameter_value_list_id": 1}
        )
        updated_ids = {x.resolve()["id"] for x in items}
        self.assertEqual(errors, [])
        self.assertEqual(updated_ids, {1})
        self._db_map.commit_session("Update data.")
        pdefs = self._db_map.query(self._db_map.parameter_definition_sq).all()
        self.assertEqual(len(pdefs), 1)
        self.assertEqual(
            dict(pdefs[0]),
            {
                "commit_id": 3,
                "default_type": None,
                "default_value": None,
                "description": None,
                "entity_class_id": 1,
                "id": 1,
                "list_value_id": None,
                "name": "my_parameter",
                "parameter_value_list_id": 1,
            },
        )

    def test_update_parameter_definition_value_list_when_values_exist_gives_error(self):
        import_functions.import_parameter_value_lists(self._db_map, (("my_list", 99.0),))
        import_functions.import_object_classes(self._db_map, ("object_class",))
        import_functions.import_objects(self._db_map, (("object_class", "my_object"),))
        import_functions.import_object_parameters(self._db_map, (("object_class", "my_parameter"),))
        import_functions.import_object_parameter_values(
            self._db_map, (("object_class", "my_object", "my_parameter", 23.0),)
        )
        self._db_map.commit_session("Populate with initial data.")
        items, errors = self._db_map.update_parameter_definitions(
            {"id": 1, "name": "my_parameter", "parameter_value_list_id": 1}
        )
        self.assertEqual(
            list(map(str, errors)),
            ["can't modify the parameter value list of a parameter that already has values"],
        )
        self.assertEqual(items, [])

    def test_update_parameter_definitions_default_value_that_is_not_on_value_list_gives_error(self):
        import_functions.import_parameter_value_lists(self._db_map, (("my_list", 99.0),))
        import_functions.import_object_classes(self._db_map, ("object_class",))
        import_functions.import_objects(self._db_map, (("object_class", "my_object"),))
        import_functions.import_object_parameters(self._db_map, (("object_class", "my_parameter", None, "my_list"),))
        self._db_map.commit_session("Populate with initial data.")
        items, errors = self._db_map.update_parameter_definitions(
            {"id": 1, "name": "my_parameter", "default_value": to_database(23.0)[0]}
        )
        updated_ids = {x["id"] for x in items}
        self.assertEqual(list(map(str, errors)), ["default value 23.0 of my_parameter is not in my_list"])
        self.assertEqual(updated_ids, set())

    def test_update_parameter_definition_value_list_when_default_value_not_on_the_list_exists_gives_error(self):
        import_functions.import_parameter_value_lists(self._db_map, (("my_list", 99.0),))
        import_functions.import_object_classes(self._db_map, ("object_class",))
        import_functions.import_objects(self._db_map, (("object_class", "my_object"),))
        import_functions.import_object_parameters(self._db_map, (("object_class", "my_parameter", 23.0),))
        self._db_map.commit_session("Populate with initial data.")
        items, errors = self._db_map.update_parameter_definitions(
            {"id": 1, "name": "my_parameter", "parameter_value_list_id": 1}
        )
        updated_ids = {x["id"] for x in items}
        self.assertEqual(list(map(str, errors)), ["default value 23.0 of my_parameter is not in my_list"])
        self.assertEqual(updated_ids, set())

    def test_update_object_metadata(self):
        import_functions.import_object_classes(self._db_map, ("my_class",))
        import_functions.import_objects(self._db_map, (("my_class", "my_object"),))
        import_functions.import_metadata(self._db_map, ('{"title": "My metadata."}',))
        import_functions.import_object_metadata(self._db_map, (("my_class", "my_object", '{"title": "My metadata."}'),))
        self._db_map.commit_session("Add test data")
        items, errors = self._db_map.update_ext_entity_metadata(
            {"id": 1, "metadata_name": "key_2", "metadata_value": "new value"}
        )
        self.assertEqual(errors, [])
        self.assertEqual(len(items), 2)
        self._db_map.remove_unused_metadata()
        self._db_map.commit_session("Update data")
        metadata_entries = self._db_map.query(self._db_map.metadata_sq).all()
        self.assertEqual(len(metadata_entries), 1)
        self.assertEqual(dict(metadata_entries[0]), {"id": 1, "name": "key_2", "value": "new value", "commit_id": 3})
        entity_metadata_entries = self._db_map.query(self._db_map.entity_metadata_sq).all()
        self.assertEqual(len(entity_metadata_entries), 1)
        self.assertEqual(dict(entity_metadata_entries[0]), {"id": 1, "entity_id": 1, "metadata_id": 1, "commit_id": 3})

    def test_update_object_metadata_reuses_existing_metadata(self):
        import_functions.import_object_classes(self._db_map, ("my_class",))
        import_functions.import_objects(self._db_map, (("my_class", "my_object"), ("my_class", "extra_object")))
        import_functions.import_metadata(self._db_map, ('{"title": "My metadata."}', '{"key 2": "metadata value 2"}'))
        import_functions.import_object_metadata(
            self._db_map,
            (
                ("my_class", "my_object", '{"title": "My metadata."}'),
                ("my_class", "extra_object", '{"key 2": "metadata value 2"}'),
            ),
        )
        self._db_map.commit_session("Add test data")
        items, errors = self._db_map.update_ext_entity_metadata(
            *[{"id": 1, "metadata_name": "key 2", "metadata_value": "metadata value 2"}]
        )
        ids = {x.resolve()["id"] for x in items}
        self.assertEqual(errors, [])
        self.assertEqual(ids, {1})
        self._db_map.remove_unused_metadata()
        self._db_map.commit_session("Update data")
        metadata_entries = self._db_map.query(self._db_map.metadata_sq).all()
        self.assertEqual(len(metadata_entries), 1)
        self.assertEqual(
            dict(metadata_entries[0]), {"id": 2, "name": "key 2", "value": "metadata value 2", "commit_id": 2}
        )
        entity_metadata_entries = self._db_map.query(self._db_map.entity_metadata_sq).all()
        self.assertEqual(len(entity_metadata_entries), 2)
        self.assertEqual(dict(entity_metadata_entries[0]), {"id": 1, "entity_id": 1, "metadata_id": 2, "commit_id": 3})
        self.assertEqual(dict(entity_metadata_entries[1]), {"id": 2, "entity_id": 2, "metadata_id": 2, "commit_id": 2})

    def test_update_object_metadata_keeps_metadata_still_in_use(self):
        import_functions.import_object_classes(self._db_map, ("my_class",))
        import_functions.import_objects(self._db_map, (("my_class", "object_1"), ("my_class", "object_2")))
        import_functions.import_metadata(self._db_map, ('{"title": "My metadata."}',))
        import_functions.import_object_metadata(
            self._db_map,
            (
                ("my_class", "object_1", '{"title": "My metadata."}'),
                ("my_class", "object_2", '{"title": "My metadata."}'),
            ),
        )
        self._db_map.commit_session("Add test data")
        items, errors = self._db_map.update_ext_entity_metadata(
            *[{"id": 1, "metadata_name": "new key", "metadata_value": "new value"}]
        )
        self.assertEqual(errors, [])
        self.assertEqual(len(items), 2)
        self._db_map.commit_session("Update data")
        metadata_entries = self._db_map.query(self._db_map.metadata_sq).all()
        self.assertEqual(len(metadata_entries), 2)
        self.assertEqual(dict(metadata_entries[0]), {"id": 1, "name": "title", "value": "My metadata.", "commit_id": 2})
        self.assertEqual(dict(metadata_entries[1]), {"id": 2, "name": "new key", "value": "new value", "commit_id": 3})
        entity_metadata_entries = self._db_map.query(self._db_map.entity_metadata_sq).all()
        self.assertEqual(len(entity_metadata_entries), 2)
        self.assertEqual(dict(entity_metadata_entries[0]), {"id": 1, "entity_id": 1, "metadata_id": 2, "commit_id": 3})
        self.assertEqual(dict(entity_metadata_entries[1]), {"id": 2, "entity_id": 2, "metadata_id": 1, "commit_id": 2})

    def test_update_parameter_value_metadata(self):
        import_functions.import_object_classes(self._db_map, ("my_class",))
        import_functions.import_object_parameters(self._db_map, (("my_class", "my_parameter"),))
        import_functions.import_objects(self._db_map, (("my_class", "my_object"),))
        import_functions.import_object_parameter_values(
            self._db_map, (("my_class", "my_object", "my_parameter", 99.0),)
        )
        import_functions.import_metadata(self._db_map, ('{"title": "My metadata."}',))
        import_functions.import_object_parameter_value_metadata(
            self._db_map, (("my_class", "my_object", "my_parameter", '{"title": "My metadata."}'),)
        )
        self._db_map.commit_session("Add test data")
        items, errors = self._db_map.update_ext_parameter_value_metadata(
            {"id": 1, "metadata_name": "key_2", "metadata_value": "new value"}
        )
        self.assertEqual(errors, [])
        self.assertEqual(len(items), 2)
        self._db_map.remove_unused_metadata()
        self._db_map.commit_session("Update data")
        metadata_entries = self._db_map.query(self._db_map.metadata_sq).all()
        self.assertEqual(len(metadata_entries), 1)
        self.assertEqual(dict(metadata_entries[0]), {"id": 1, "name": "key_2", "value": "new value", "commit_id": 3})
        value_metadata_entries = self._db_map.query(self._db_map.parameter_value_metadata_sq).all()
        self.assertEqual(len(value_metadata_entries), 1)
        self.assertEqual(
            dict(value_metadata_entries[0]), {"id": 1, "parameter_value_id": 1, "metadata_id": 1, "commit_id": 3}
        )

    def test_update_parameter_value_metadata_will_not_delete_shared_entity_metadata(self):
        import_functions.import_object_classes(self._db_map, ("my_class",))
        import_functions.import_object_parameters(self._db_map, (("my_class", "my_parameter"),))
        import_functions.import_objects(self._db_map, (("my_class", "my_object"),))
        import_functions.import_object_parameter_values(
            self._db_map, (("my_class", "my_object", "my_parameter", 99.0),)
        )
        import_functions.import_metadata(self._db_map, ('{"title": "My metadata."}',))
        import_functions.import_object_metadata(self._db_map, (("my_class", "my_object", '{"title": "My metadata."}'),))
        import_functions.import_object_parameter_value_metadata(
            self._db_map, (("my_class", "my_object", "my_parameter", '{"title": "My metadata."}'),)
        )
        self._db_map.commit_session("Add test data")
        items, errors = self._db_map.update_ext_parameter_value_metadata(
            *[{"id": 1, "metadata_name": "key_2", "metadata_value": "new value"}]
        )
        self.assertEqual(errors, [])
        self.assertEqual(len(items), 2)
        self._db_map.commit_session("Update data")
        metadata_entries = self._db_map.query(self._db_map.metadata_sq).all()
        self.assertEqual(len(metadata_entries), 2)
        self.assertEqual(dict(metadata_entries[0]), {"id": 1, "name": "title", "value": "My metadata.", "commit_id": 2})
        self.assertEqual(dict(metadata_entries[1]), {"id": 2, "name": "key_2", "value": "new value", "commit_id": 3})
        value_metadata_entries = self._db_map.query(self._db_map.parameter_value_metadata_sq).all()
        self.assertEqual(len(value_metadata_entries), 1)
        self.assertEqual(
            dict(value_metadata_entries[0]), {"id": 1, "parameter_value_id": 1, "metadata_id": 2, "commit_id": 3}
        )
        entity_metadata_entries = self._db_map.query(self._db_map.entity_metadata_sq).all()
        self.assertEqual(len(entity_metadata_entries), 1)
        self.assertEqual(dict(entity_metadata_entries[0]), {"id": 1, "entity_id": 1, "metadata_id": 1, "commit_id": 2})

    def test_update_metadata(self):
        import_functions.import_metadata(self._db_map, ('{"title": "My metadata."}',))
        self._db_map.commit_session("Add test data.")
        items, errors = self._db_map.update_metadata(*({"id": 1, "name": "author", "value": "Prof. T. Est"},))
        ids = {x.resolve()["id"] for x in items}
        self.assertEqual(errors, [])
        self.assertEqual(ids, {1})
        self._db_map.commit_session("Update data")
        metadata_records = self._db_map.query(self._db_map.metadata_sq).all()
        self.assertEqual(len(metadata_records), 1)
        self.assertEqual(
            dict(metadata_records[0]), {"id": 1, "name": "author", "value": "Prof. T. Est", "commit_id": 3}
        )


class TestDatabaseMappingRemoveMixin(unittest.TestCase):
    def setUp(self):
        self._db_map = CustomDatabaseMapping(IN_MEMORY_DB_URL, create=True)

    def tearDown(self):
        self._db_map.close()

    def _assert_import(self, result):
        error = result[1]
        self.assertEqual(error, [])

    def test_remove_object_class(self):
        """Test adding and removing an object class and committing"""
        items, _ = self._db_map.add_object_classes({"name": "oc1", "id": 1}, {"name": "oc2", "id": 2})
        self.assertEqual(len(items), 2)
        self._db_map.remove_items("object_class", 1, 2)
        with self.assertRaises(SpineDBAPIError):
            # Nothing to commit
            self._db_map.commit_session("delete")
        self.assertEqual(len(self._db_map.query(self._db_map.object_class_sq).all()), 0)

    def test_remove_object_class_from_committed_session(self):
        """Test removing an object class from a committed session"""
        items, _ = self._db_map.add_object_classes({"name": "oc1", "id": 1}, {"name": "oc2", "id": 2})
        self._db_map.commit_session("add")
        self.assertEqual(len(self._db_map.query(self._db_map.object_class_sq).all()), 2)
        self._db_map.remove_items("object_class", *{x["id"] for x in items})
        self._db_map.commit_session("Add test data.")
        self.assertEqual(len(self._db_map.query(self._db_map.object_class_sq).all()), 0)

    def test_remove_object(self):
        """Test adding and removing an object and committing"""
        self._db_map.add_object_classes({"name": "oc1", "id": 1}, {"name": "oc2", "id": 2})
        items, _ = self._db_map.add_objects(
            {"name": "o1", "id": 1, "class_id": 1}, {"name": "o2", "id": 2, "class_id": 2}
        )
        self._db_map.remove_items("object", *{x["id"] for x in items})
        self._db_map.commit_session("delete")
        self.assertEqual(len(self._db_map.query(self._db_map.object_sq).all()), 0)

    def test_remove_object_from_committed_session(self):
        """Test removing an object from a committed session"""
        self._db_map.add_object_classes({"name": "oc1", "id": 1}, {"name": "oc2", "id": 2})
        items, _ = self._db_map.add_objects(
            {"name": "o1", "id": 1, "class_id": 1}, {"name": "o2", "id": 2, "class_id": 2}
        )
        self._db_map.commit_session("add")
        self.assertEqual(len(self._db_map.query(self._db_map.object_sq).all()), 2)
        self._db_map.remove_items("object", *{x["id"] for x in items})
        self._db_map.commit_session("Add test data.")
        self.assertEqual(len(self._db_map.query(self._db_map.object_sq).all()), 0)

    def test_remove_entity_group(self):
        """Test adding and removing an entity group and committing"""
        self._db_map.add_object_classes({"name": "oc1", "id": 1})
        self._db_map.add_objects({"name": "o1", "id": 1, "class_id": 1}, {"name": "o2", "id": 2, "class_id": 1})
        items, _ = self._db_map.add_entity_groups({"entity_id": 1, "entity_class_id": 1, "member_id": 2})
        self._db_map.remove_items("entity_group", *{x["id"] for x in items})
        self._db_map.commit_session("delete")
        self.assertEqual(len(self._db_map.query(self._db_map.entity_group_sq).all()), 0)

    def test_remove_entity_group_from_committed_session(self):
        """Test removing an entity group from a committed session"""
        self._db_map.add_object_classes({"name": "oc1", "id": 1})
        self._db_map.add_objects({"name": "o1", "id": 1, "class_id": 1}, {"name": "o2", "id": 2, "class_id": 1})
        self._db_map.add_entity_groups({"entity_id": 1, "entity_class_id": 1, "member_id": 2})
        self._db_map.commit_session("add")
        self.assertEqual(len(self._db_map.query(self._db_map.entity_group_sq).all()), 1)
        self._db_map.remove_items("entity_group", 1)
        self._db_map.commit_session("delete")
        self.assertEqual(len(self._db_map.query(self._db_map.entity_group_sq).all()), 0)

    def test_cascade_remove_relationship_class(self):
        """Test adding and removing a relationship class and committing"""
        self._db_map.add_object_classes({"name": "oc1", "id": 1}, {"name": "oc2", "id": 2})
        items, _ = self._db_map.add_wide_relationship_classes({"name": "rc1", "id": 3, "object_class_id_list": [1, 2]})
        self._db_map.remove_items("relationship_class", *{x["id"] for x in items})
        self._db_map.commit_session("delete")
        self.assertEqual(len(self._db_map.query(self._db_map.wide_relationship_class_sq).all()), 0)

    def test_cascade_remove_relationship_class_from_committed_session(self):
        """Test removing a relationship class from a committed session"""
        self._db_map.add_object_classes({"name": "oc1", "id": 1}, {"name": "oc2", "id": 2})
        items, _ = self._db_map.add_wide_relationship_classes({"name": "rc1", "id": 3, "object_class_id_list": [1, 2]})
        self._db_map.commit_session("add")
        self.assertEqual(len(self._db_map.query(self._db_map.wide_relationship_class_sq).all()), 1)
        self._db_map.remove_items("relationship_class", *{x["id"] for x in items})
        self._db_map.commit_session("remove")
        self.assertEqual(len(self._db_map.query(self._db_map.wide_relationship_class_sq).all()), 0)

    def test_cascade_remove_relationship(self):
        """Test adding and removing a relationship and committing"""
        self._db_map.add_object_classes({"name": "oc1", "id": 1}, {"name": "oc2", "id": 2})
        self._db_map.add_wide_relationship_classes({"name": "rc1", "id": 3, "object_class_id_list": [1, 2]})
        self._db_map.add_objects({"name": "o1", "id": 1, "class_id": 1}, {"name": "o2", "id": 2, "class_id": 2})
        items, _ = self._db_map.add_wide_relationships(
            {"id": 3, "name": "remove_me", "class_id": 3, "object_id_list": [1, 2]}
        )
        self._db_map.remove_items("relationship", *{x["id"] for x in items})
        self.assertEqual(len(self._db_map.query(self._db_map.wide_relationship_sq).all()), 0)
        self._db_map.commit_session("delete")
        self.assertEqual(len(self._db_map.query(self._db_map.wide_relationship_sq).all()), 0)

    def test_cascade_remove_relationship_from_committed_session(self):
        """Test removing a relationship from a committed session"""
        self._db_map.add_object_classes({"name": "oc1", "id": 1}, {"name": "oc2", "id": 2})
        self._db_map.add_wide_relationship_classes({"name": "rc1", "id": 3, "object_class_id_list": [1, 2]})
        self._db_map.add_objects({"name": "o1", "id": 1, "class_id": 1}, {"name": "o2", "id": 2, "class_id": 2})
        items, _ = self._db_map.add_wide_relationships(
            {"id": 3, "name": "remove_me", "class_id": 3, "object_id_list": [1, 2]}
        )
        self._db_map.commit_session("add")
        self.assertEqual(len(self._db_map.query(self._db_map.wide_relationship_sq).all()), 1)
        self._db_map.remove_items("relationship", *{x["id"] for x in items})
        self._db_map.commit_session("Add test data.")
        self.assertEqual(len(self._db_map.query(self._db_map.wide_relationship_sq).all()), 0)

    def test_remove_parameter_value(self):
        """Test adding and removing a parameter value and committing"""
        self._db_map.add_object_classes({"name": "oc1", "id": 1}, strict=True)
        self._db_map.add_objects({"name": "o1", "id": 1, "class_id": 1}, strict=True)
        self._db_map.add_parameter_definitions({"name": "param", "id": 1, "object_class_id": 1}, strict=True)
        value, value_type = to_database(0)
        self._db_map.add_parameter_values(
            {
                "value": value,
                "type": value_type,
                "id": 1,
                "parameter_definition_id": 1,
                "object_id": 1,
                "object_class_id": 1,
                "alternative_id": 1,
            },
            strict=True,
        )
        self._db_map.commit_session("add")
        self.assertEqual(len(self._db_map.query(self._db_map.parameter_value_sq).all()), 1)
        self._db_map.remove_items("parameter_value", 1)
        self._db_map.commit_session("delete")
        self.assertEqual(len(self._db_map.query(self._db_map.parameter_value_sq).all()), 0)

    def test_remove_parameter_value_from_committed_session(self):
        """Test adding and committing a parameter value and then removing it"""
        self._db_map.add_object_classes({"name": "oc1", "id": 1}, strict=True)
        self._db_map.add_objects({"name": "o1", "id": 1, "class_id": 1}, strict=True)
        self._db_map.add_parameter_definitions({"name": "param", "id": 1, "object_class_id": 1}, strict=True)
        value, value_type = to_database(0)
        self._db_map.add_parameter_values(
            {
                "value": value,
                "type": value_type,
                "id": 1,
                "parameter_definition_id": 1,
                "object_id": 1,
                "object_class_id": 1,
                "alternative_id": 1,
            },
            strict=True,
        )
        self._db_map.commit_session("add")
        self.assertEqual(len(self._db_map.query(self._db_map.parameter_value_sq).all()), 1)
        self._db_map.remove_items("parameter_value", 1)
        self._db_map.commit_session("delete")
        self.assertEqual(len(self._db_map.query(self._db_map.parameter_value_sq).all()), 0)

    def test_cascade_remove_object_removes_parameter_value_as_well(self):
        """Test adding and removing a parameter value and committing"""
        self._db_map.add_object_classes({"name": "oc1", "id": 1}, strict=True)
        self._db_map.add_objects({"name": "o1", "id": 1, "class_id": 1}, strict=True)
        self._db_map.add_parameter_definitions({"name": "param", "id": 1, "object_class_id": 1}, strict=True)
        value, value_type = to_database(0)
        self._db_map.add_parameter_values(
            {
                "value": value,
                "type": value_type,
                "id": 1,
                "parameter_definition_id": 1,
                "object_id": 1,
                "object_class_id": 1,
                "alternative_id": 1,
            },
            strict=True,
        )
        self._db_map.commit_session("add")
        self.assertEqual(len(self._db_map.query(self._db_map.parameter_value_sq).all()), 1)
        self._db_map.remove_items("object", 1)
        self._db_map.commit_session("delete")
        self.assertEqual(len(self._db_map.query(self._db_map.parameter_value_sq).all()), 0)

    def test_cascade_remove_object_from_committed_session_removes_parameter_value_as_well(self):
        """Test adding and committing a paramater value and then removing it"""
        self._db_map.add_object_classes({"name": "oc1", "id": 1}, strict=True)
        self._db_map.add_objects({"name": "o1", "id": 1, "class_id": 1}, strict=True)
        self._db_map.add_parameter_definitions({"name": "param", "id": 1, "object_class_id": 1}, strict=True)
        value, value_type = to_database(0)
        self._db_map.add_parameter_values(
            {
                "value": value,
                "type": value_type,
                "id": 1,
                "parameter_definition_id": 1,
                "object_id": 1,
                "object_class_id": 1,
                "alternative_id": 1,
            },
            strict=True,
        )
        self._db_map.commit_session("add")
        self.assertEqual(len(self._db_map.query(self._db_map.parameter_value_sq).all()), 1)
        self._db_map.remove_items("object", 1)
        self._db_map.commit_session("delete")
        self.assertEqual(len(self._db_map.query(self._db_map.parameter_value_sq).all()), 0)

    def test_cascade_remove_metadata_removes_corresponding_entity_and_value_metadata(self):
        import_functions.import_object_classes(self._db_map, ("my_class",))
        import_functions.import_objects(self._db_map, (("my_class", "my_object"),))
        import_functions.import_object_parameters(self._db_map, (("my_class", "my_parameter"),))
        import_functions.import_object_parameter_values(
            self._db_map, (("my_class", "my_object", "my_parameter", 99.0),)
        )
        import_functions.import_metadata(self._db_map, ('{"title": "My metadata."}',))
        import_functions.import_object_metadata(self._db_map, (("my_class", "my_object", '{"title": "My metadata."}'),))
        import_functions.import_object_parameter_value_metadata(
            self._db_map, (("my_class", "my_object", "my_parameter", '{"title": "My metadata."}'),)
        )
        self._db_map.commit_session("Add test data.")
        metadata = self._db_map.query(self._db_map.metadata_sq).all()
        self.assertEqual(len(metadata), 1)
        self._db_map.remove_items("metadata", metadata[0].id)
        self._db_map.commit_session("Remove test data.")
        self.assertEqual(len(self._db_map.query(self._db_map.metadata_sq).all()), 0)
        self.assertEqual(len(self._db_map.query(self._db_map.parameter_value_metadata_sq).all()), 0)
        self.assertEqual(len(self._db_map.query(self._db_map.entity_metadata_sq).all()), 0)
        self.assertEqual(len(self._db_map.query(self._db_map.object_sq).all()), 1)
        self.assertEqual(len(self._db_map.query(self._db_map.object_parameter_definition_sq).all()), 1)

    def test_cascade_remove_entity_metadata_removes_corresponding_metadata(self):
        import_functions.import_object_classes(self._db_map, ("my_class",))
        import_functions.import_objects(self._db_map, (("my_class", "my_object"),))
        import_functions.import_metadata(self._db_map, ('{"title": "My metadata."}',))
        import_functions.import_object_metadata(self._db_map, (("my_class", "my_object", '{"title": "My metadata."}'),))
        self._db_map.commit_session("Add test data.")
        entity_metadata = self._db_map.query(self._db_map.entity_metadata_sq).all()
        self.assertEqual(len(entity_metadata), 1)
        self._db_map.remove_items("entity_metadata", entity_metadata[0].id)
        self._db_map.remove_unused_metadata()
        self._db_map.commit_session("Remove test data.")
        self.assertEqual(len(self._db_map.query(self._db_map.metadata_sq).all()), 0)
        self.assertEqual(len(self._db_map.query(self._db_map.entity_metadata_sq).all()), 0)
        self.assertEqual(len(self._db_map.query(self._db_map.object_sq).all()), 1)

    def test_cascade_remove_entity_metadata_leaves_metadata_used_by_value_intact(self):
        import_functions.import_object_classes(self._db_map, ("my_class",))
        import_functions.import_objects(self._db_map, (("my_class", "my_object"),))
        import_functions.import_object_parameters(self._db_map, (("my_class", "my_parameter"),))
        import_functions.import_object_parameter_values(
            self._db_map, (("my_class", "my_object", "my_parameter", 99.0),)
        )
        import_functions.import_metadata(self._db_map, ('{"title": "My metadata."}',))
        self._assert_import(
            import_functions.import_object_metadata(
                self._db_map, (("my_class", "my_object", '{"title": "My metadata."}'),)
            )
        )
        import_functions.import_object_parameter_value_metadata(
            self._db_map, (("my_class", "my_object", "my_parameter", '{"title": "My metadata."}'),)
        )
        self._db_map.commit_session("Add test data.")
        entity_metadata = self._db_map.query(self._db_map.entity_metadata_sq).all()
        self.assertEqual(len(entity_metadata), 1)
        self._db_map.remove_items("entity_metadata", entity_metadata[0].id)
        self._db_map.commit_session("Remove test data.")
        self.assertEqual(len(self._db_map.query(self._db_map.metadata_sq).all()), 1)
        self.assertEqual(len(self._db_map.query(self._db_map.entity_metadata_sq).all()), 0)
        self.assertEqual(len(self._db_map.query(self._db_map.parameter_value_metadata_sq).all()), 1)

    def test_cascade_remove_value_metadata_leaves_metadata_used_by_entity_intact(self):
        import_functions.import_object_classes(self._db_map, ("my_class",))
        import_functions.import_objects(self._db_map, (("my_class", "my_object"),))
        import_functions.import_object_parameters(self._db_map, (("my_class", "my_parameter"),))
        import_functions.import_object_parameter_values(
            self._db_map, (("my_class", "my_object", "my_parameter", 99.0),)
        )
        import_functions.import_metadata(self._db_map, ('{"title": "My metadata."}',))
        import_functions.import_object_metadata(self._db_map, (("my_class", "my_object", '{"title": "My metadata."}'),))
        import_functions.import_object_parameter_value_metadata(
            self._db_map, (("my_class", "my_object", "my_parameter", '{"title": "My metadata."}'),)
        )
        self._db_map.commit_session("Add test data.")
        parameter_value_metadata = self._db_map.query(self._db_map.parameter_value_metadata_sq).all()
        self.assertEqual(len(parameter_value_metadata), 1)
        self._db_map.remove_items("parameter_value_metadata", parameter_value_metadata[0].id)
        self._db_map.commit_session("Remove test data.")
        self.assertEqual(len(self._db_map.query(self._db_map.metadata_sq).all()), 1)
        self.assertEqual(len(self._db_map.query(self._db_map.entity_metadata_sq).all()), 1)
        self.assertEqual(len(self._db_map.query(self._db_map.parameter_value_metadata_sq).all()), 0)

    def test_cascade_remove_object_removes_its_metadata(self):
        import_functions.import_object_classes(self._db_map, ("my_class",))
        import_functions.import_objects(self._db_map, (("my_class", "my_object"),))
        import_functions.import_metadata(self._db_map, ('{"title": "My metadata."}',))
        import_functions.import_object_metadata(self._db_map, (("my_class", "my_object", '{"title": "My metadata."}'),))
        self._db_map.commit_session("Add test data.")
        self._db_map.remove_items("object", 1)
        self._db_map.remove_unused_metadata()
        self._db_map.commit_session("Remove test data.")
        self.assertEqual(len(self._db_map.query(self._db_map.metadata_sq).all()), 0)
        self.assertEqual(len(self._db_map.query(self._db_map.entity_metadata_sq).all()), 0)
        self.assertEqual(len(self._db_map.query(self._db_map.object_sq).all()), 0)

    def test_cascade_remove_relationship_removes_its_metadata(self):
        import_functions.import_object_classes(self._db_map, ("my_object_class",))
        import_functions.import_objects(self._db_map, (("my_object_class", "my_object"),))
        import_functions.import_relationship_classes(self._db_map, (("my_class", ("my_object_class",)),))
        import_functions.import_relationships(self._db_map, (("my_class", ("my_object",)),))
        import_functions.import_metadata(self._db_map, ('{"title": "My metadata."}',))
        import_functions.import_relationship_metadata(
            self._db_map, (("my_class", ("my_object",), '{"title": "My metadata."}'),)
        )
        self._db_map.commit_session("Add test data.")
        self._db_map.remove_items("relationship", 2)
        self._db_map.remove_unused_metadata()
        self._db_map.commit_session("Remove test data.")
        self.assertEqual(len(self._db_map.query(self._db_map.metadata_sq).all()), 0)
        self.assertEqual(len(self._db_map.query(self._db_map.entity_metadata_sq).all()), 0)
        self.assertEqual(len(self._db_map.query(self._db_map.relationship_sq).all()), 0)

    def test_cascade_remove_parameter_value_removes_its_metadata(self):
        import_functions.import_object_classes(self._db_map, ("my_class",))
        import_functions.import_objects(self._db_map, (("my_class", "my_object"),))
        import_functions.import_object_parameters(self._db_map, (("my_class", "my_parameter"),))
        import_functions.import_object_parameter_values(
            self._db_map, (("my_class", "my_object", "my_parameter", 99.0),)
        )
        import_functions.import_metadata(self._db_map, ('{"title": "My metadata."}',))
        import_functions.import_object_parameter_value_metadata(
            self._db_map, (("my_class", "my_object", "my_parameter", '{"title": "My metadata."}'),)
        )
        self._db_map.commit_session("Add test data.")
        self._db_map.remove_items("parameter_value", 1)
        self._db_map.remove_unused_metadata()
        self._db_map.commit_session("Remove test data.")
        self.assertEqual(len(self._db_map.query(self._db_map.metadata_sq).all()), 0)
        self.assertEqual(len(self._db_map.query(self._db_map.entity_metadata_sq).all()), 0)
        self.assertEqual(len(self._db_map.query(self._db_map.parameter_value_sq).all()), 0)

    def test_remove_works_when_entity_groups_are_present(self):
        import_functions.import_object_classes(self._db_map, ("my_class",))
        import_functions.import_objects(self._db_map, (("my_class", "my_object"),))
        import_functions.import_objects(self._db_map, (("my_class", "my_group"),))
        import_functions.import_object_groups(self._db_map, (("my_class", "my_group", "my_object"),))
        self._db_map.commit_session("Add test data.")
        self._db_map.remove_items("object", 1)  # This shouldn't raise an exception
        self._db_map.commit_session("Remove object.")
        objects = self._db_map.query(self._db_map.object_sq).all()
        self.assertEqual(len(objects), 1)
        self.assertEqual(objects[0].name, "my_group")

    def test_remove_object_class2(self):
        import_functions.import_object_classes(self._db_map, ("my_class",))
        self._db_map.commit_session("Add test data.")
        my_class = self._db_map.query(self._db_map.object_class_sq).one_or_none()
        self.assertIsNotNone(my_class)
        self._db_map.remove_items("object_class", my_class.id)
        self._db_map.commit_session("Remove object class.")
        my_class = self._db_map.query(self._db_map.object_class_sq).one_or_none()
        self.assertIsNone(my_class)

    def test_remove_relationship_class2(self):
        import_functions.import_object_classes(self._db_map, ("my_class",))
        import_functions.import_relationship_classes(self._db_map, (("my_relationship_class", ("my_class",)),))
        self._db_map.commit_session("Add test data.")
        my_class = self._db_map.query(self._db_map.relationship_class_sq).one_or_none()
        self.assertIsNotNone(my_class)
        self._db_map.remove_items("relationship_class", my_class.id)
        self._db_map.commit_session("Remove relationship class.")
        my_class = self._db_map.query(self._db_map.relationship_class_sq).one_or_none()
        self.assertIsNone(my_class)

    def test_remove_object2(self):
        import_functions.import_object_classes(self._db_map, ("my_class",))
        import_functions.import_objects(self._db_map, (("my_class", "my_object"),))
        self._db_map.commit_session("Add test data.")
        my_object = self._db_map.query(self._db_map.object_sq).one_or_none()
        self.assertIsNotNone(my_object)
        self._db_map.remove_items("object", my_object.id)
        self._db_map.commit_session("Remove object.")
        my_object = self._db_map.query(self._db_map.object_sq).one_or_none()
        self.assertIsNone(my_object)

    def test_remove_relationship2(self):
        import_functions.import_object_classes(self._db_map, ("my_class",))
        import_functions.import_objects(self._db_map, (("my_class", "my_object"),))
        import_functions.import_relationship_classes(self._db_map, (("my_relationship_class", ("my_class",)),))
        import_functions.import_relationships(self._db_map, (("my_relationship_class", ("my_object",)),))
        self._db_map.commit_session("Add test data.")
        my_relationship = self._db_map.query(self._db_map.relationship_sq).one_or_none()
        self.assertIsNotNone(my_relationship)
        self._db_map.remove_items("relationship", 2)
        self._db_map.commit_session("Remove relationship.")
        my_relationship = self._db_map.query(self._db_map.relationship_sq).one_or_none()
        self.assertIsNone(my_relationship)

    def test_remove_parameter_value2(self):
        import_functions.import_object_classes(self._db_map, ("my_class",))
        import_functions.import_objects(self._db_map, (("my_class", "my_object"),))
        import_functions.import_object_parameters(self._db_map, (("my_class", "my_parameter"),))
        import_functions.import_object_parameter_values(
            self._db_map, (("my_class", "my_object", "my_parameter", 23.0),)
        )
        self._db_map.commit_session("Add test data.")
        my_value = self._db_map.query(self._db_map.object_parameter_value_sq).one_or_none()
        self.assertIsNotNone(my_value)
        self._db_map.remove_items("parameter_value", my_value.id)
        self._db_map.commit_session("Remove parameter value.")
        my_parameter = self._db_map.query(self._db_map.object_parameter_value_sq).one_or_none()
        self.assertIsNone(my_parameter)


class TestDatabaseMappingCommitMixin(unittest.TestCase):
    def setUp(self):
        self._db_map = CustomDatabaseMapping(IN_MEMORY_DB_URL, create=True)

    def tearDown(self):
        self._db_map.close()

    def test_commit_message(self):
        """Tests that commit comment ends up in the database."""
        self._db_map.add_object_classes({"name": "testclass"})
        self._db_map.commit_session("test commit")
        self.assertEqual(self._db_map.query(self._db_map.commit_sq).all()[-1].comment, "test commit")
        self._db_map.close()

    def test_commit_session_raise_with_empty_comment(self):
        import_functions.import_object_classes(self._db_map, ("my_class",))
        self.assertRaisesRegex(SpineDBAPIError, "Commit message cannot be empty.", self._db_map.commit_session, "")

    def test_commit_session_raise_when_nothing_to_commit(self):
        self.assertRaisesRegex(SpineDBAPIError, "Nothing to commit.", self._db_map.commit_session, "No changes.")

    def test_rollback_addition(self):
        import_functions.import_object_classes(self._db_map, ("my_class",))
        self._db_map.commit_session("test commit")
        import_functions.import_object_classes(self._db_map, ("second_class",))
        entity_class_names = {x["name"] for x in self._db_map.mapped_table("entity_class").valid_values()}
        self.assertEqual(entity_class_names, {"my_class", "second_class"})
        self._db_map.rollback_session()
        entity_class_names = {x["name"] for x in self._db_map.mapped_table("entity_class").valid_values()}
        self.assertEqual(entity_class_names, {"my_class"})
        with self.assertRaises(SpineDBAPIError):
            # Nothing to commit
            self._db_map.commit_session("test commit")

    def test_rollback_removal(self):
        import_functions.import_object_classes(self._db_map, ("my_class",))
        self._db_map.commit_session("test commit")
        self._db_map.remove_items("entity_class", 1)
        entity_class_names = {x["name"] for x in self._db_map.mapped_table("entity_class").valid_values()}
        self.assertEqual(entity_class_names, set())
        self._db_map.rollback_session()
        entity_class_names = {x["name"] for x in self._db_map.mapped_table("entity_class").valid_values()}
        self.assertEqual(entity_class_names, {"my_class"})
        with self.assertRaises(SpineDBAPIError):
            # Nothing to commit
            self._db_map.commit_session("test commit")

    def test_rollback_update(self):
        import_functions.import_object_classes(self._db_map, ("my_class",))
        self._db_map.commit_session("test commit")
        self._db_map.get_item("entity_class", name="my_class").update(name="new_name")
        entity_class_names = {x["name"] for x in self._db_map.mapped_table("entity_class").valid_values()}
        self.assertEqual(entity_class_names, {"new_name"})
        self._db_map.rollback_session()
        entity_class_names = {x["name"] for x in self._db_map.mapped_table("entity_class").valid_values()}
        self.assertEqual(entity_class_names, {"my_class"})
        with self.assertRaises(SpineDBAPIError):
            # Nothing to commit
            self._db_map.commit_session("test commit")

    def test_refresh_addition(self):
        import_functions.import_object_classes(self._db_map, ("my_class",))
        self._db_map.commit_session("test commit")
        import_functions.import_object_classes(self._db_map, ("second_class",))
        entity_class_names = {x["name"] for x in self._db_map.mapped_table("entity_class").valid_values()}
        self.assertEqual(entity_class_names, {"my_class", "second_class"})
        self._db_map.refresh_session()
        self._db_map.fetch_all()
        entity_class_names = {x["name"] for x in self._db_map.mapped_table("entity_class").valid_values()}
        self.assertEqual(entity_class_names, {"my_class", "second_class"})

    def test_refresh_removal(self):
        import_functions.import_object_classes(self._db_map, ("my_class",))
        self._db_map.commit_session("test commit")
        self._db_map.remove_items("entity_class", 1)
        entity_class_names = {x["name"] for x in self._db_map.mapped_table("entity_class").valid_values()}
        self.assertEqual(entity_class_names, set())
        self._db_map.refresh_session()
        self._db_map.fetch_all()
        entity_class_names = {x["name"] for x in self._db_map.mapped_table("entity_class").valid_values()}
        self.assertEqual(entity_class_names, set())

    def test_refresh_update(self):
        import_functions.import_object_classes(self._db_map, ("my_class",))
        self._db_map.commit_session("test commit")
        self._db_map.get_item("entity_class", name="my_class").update(name="new_name")
        entity_class_names = {x["name"] for x in self._db_map.mapped_table("entity_class").valid_values()}
        self.assertEqual(entity_class_names, {"new_name"})
        self._db_map.refresh_session()
        self._db_map.fetch_all()
        entity_class_names = {x["name"] for x in self._db_map.mapped_table("entity_class").valid_values()}
        self.assertEqual(entity_class_names, {"new_name"})

    def test_cascade_remove_unfetched(self):
        import_functions.import_object_classes(self._db_map, ("my_class",))
        import_functions.import_objects(self._db_map, (("my_class", "my_object"),))
        self._db_map.commit_session("test commit")
        self._db_map.reset()
        self._db_map.remove_items("entity_class", 1)
        self._db_map.commit_session("test commit")
        ents = self._db_map.query(self._db_map.entity_sq).all()
        self.assertEqual(ents, [])


class TestDatabaseMappingConcurrent(AssertSuccessTestCase):
    @unittest.skipIf(os.name == "nt", "Needs fixing")
    def test_concurrent_commit_threading(self):
        self._do_test_concurrent_commit(threading.Thread)

    @unittest.skipIf(os.name == "nt", "Needs fixing")
    def test_concurrent_commit_multiprocessing(self):
        self._do_test_concurrent_commit(multiprocessing.Process)

    def _do_test_concurrent_commit(self, make_concurrent):
        def _commit_on_thread(db_map, msg):
            db_map.commit_session(msg)

        with TemporaryDirectory() as temp_dir:
            url = "sqlite:///" + os.path.join(temp_dir, "database.sqlite")
            with DatabaseMapping(url, create=True) as db_map1:
                with DatabaseMapping(url) as db_map2:
                    self._assert_success(db_map1.add_entity_class_item(name="dog"))
                    self._assert_success(db_map1.add_entity_class_item(name="cat"))
                    self._assert_success(db_map2.add_entity_class_item(name="cat"))
                    c1 = make_concurrent(target=_commit_on_thread, args=(db_map1, "one"))
                    c2 = make_concurrent(target=_commit_on_thread, args=(db_map2, "two"))
                    c2.start()
                    c1.start()
                    c1.join()
                    c2.join()
            with DatabaseMapping(url) as db_map:
                commit_msgs = {x["comment"] for x in db_map.query(db_map.commit_sq)}
                entity_class_names = [x["name"] for x in db_map.query(db_map.entity_class_sq)]
                self.assertEqual(commit_msgs, {"Create the database", "one", "two"})
                self.assertEqual(len(entity_class_names), 2)
                self.assertEqual(set(entity_class_names), {"cat", "dog"})

    def test_uncommitted_mapped_items_take_id_from_externally_committed_items(self):
        with TemporaryDirectory() as temp_dir:
            url = "sqlite:///" + os.path.join(temp_dir, "database.sqlite")
            with DatabaseMapping(url, create=True) as db_map1:
                self._assert_success(db_map1.add_entity_class_item(name="widget"))
                self._assert_success(db_map1.add_entity_class_item(name="gadget"))
                with DatabaseMapping(url) as db_map2:
                    # Add the same classes in different order
                    self._assert_success(db_map2.add_entity_class_item(name="gadget"))
                    self._assert_success(db_map2.add_entity_class_item(name="widget"))
                    db_map2.commit_session("No comment")
                    committed_resolved_entity_classes = [x.resolve() for x in db_map2.get_items("entity_class")]
                    committed_resolved_id_by_name = {x["name"]: x["id"] for x in committed_resolved_entity_classes}
                # Verify that the uncommitted classes are now seen as 'committed'
                uncommitted_entity_classes = db_map1.get_items("entity_class")
                uncommitted_resolved_entity_classes = [x.resolve() for x in uncommitted_entity_classes]
                uncommitted_resolved_id_by_name = {x["name"]: x["id"] for x in uncommitted_resolved_entity_classes}
                self.assertEqual(committed_resolved_id_by_name, uncommitted_resolved_id_by_name)
                for mapped_item in uncommitted_entity_classes:
                    self.assertFalse(mapped_item.is_committed())
                    self.assertEqual(mapped_item._mapped_item.status, Status.to_update)
                db_map1.commit_session("Update classes already in database.")

    def test_committed_mapped_items_take_id_from_externally_committed_items(self):
        with TemporaryDirectory() as temp_dir:
            url = "sqlite:///" + os.path.join(temp_dir, "database.sqlite")
            with DatabaseMapping(url, create=True) as db_map0:
                # Add widget before gadget
                self._assert_success(db_map0.add_entity_class_item(name="widget"))
                self._assert_success(db_map0.add_entity_class_item(name="gadget"))
                db_map0.commit_session("No comment")
            with DatabaseMapping(url) as db_map1:
                with DatabaseMapping(url) as db_map2:
                    # Purge, then add *gadget* before *widget* (swap the order)
                    # Also add an entity
                    db_map2.purge_items("entity_class")
                    self._assert_success(db_map2.add_entity_class_item(name="gadget"))
                    self._assert_success(db_map2.add_entity_class_item(name="widget"))
                    self._assert_success(db_map2.add_entity_item(entity_class_name="gadget", name="phone"))
                    db_map2.commit_session("No comment")
                # Check that we see the entity added by the other mapping
                phone = db_map1.get_entity_item(entity_class_name="gadget", name="phone")
                self.assertIsNotNone(phone)

    def test_fetching_entities_after_external_change_has_renamed_their_classes(self):
        with TemporaryDirectory() as temp_dir:
            url = "sqlite:///" + os.path.join(temp_dir, "db.sqlite")
            with DatabaseMapping(url, create=True) as db_map:
                self._assert_success(db_map.add_entity_class_item(name="Widget"))
                self._assert_success(db_map.add_entity_class_item(name="Gadget"))
                self._assert_success(db_map.add_entity_item(entity_class_name="Widget", name="smart_watch"))
                widget = db_map.get_entity_item(entity_class_name="Widget", name="smart_watch")
                self.assertEqual(widget["name"], "smart_watch")
                db_map.commit_session("Add initial data.")
                with DatabaseMapping(url) as shadow_db_map:
                    widget_class = shadow_db_map.get_entity_class_item(name="Widget")
                    widget_class.update(name="NotAWidget")
                    gadget_class = shadow_db_map.get_entity_class_item(name="Gadget")
                    gadget_class.update(name="Widget")
                    widget_class.update(name="Gadget")
                    shadow_db_map.commit_session("Swap Widget and Gadget to cause mayhem.")
                db_map.refresh_session()
                gadget = db_map.get_entity_item(entity_class_name="Gadget", name="smart_watch")
                self.assertEqual(gadget["name"], "smart_watch")

    def test_additive_commit_from_another_db_map_gets_fetched(self):
        with TemporaryDirectory() as temp_dir:
            url = "sqlite:///" + os.path.join(temp_dir, "db.sqlite")
            with DatabaseMapping(url, create=True) as db_map:
                items = db_map.get_items("entity")
                self.assertEqual(len(items), 0)
                with DatabaseMapping(url) as shadow_db_map:
                    self._assert_success(shadow_db_map.add_entity_class_item(name="my_class"))
                    self._assert_success(shadow_db_map.add_entity_item(name="my_entity", entity_class_name="my_class"))
                    shadow_db_map.commit_session("Add entity.")
                db_map.refresh_session()
                items = db_map.get_items("entity")
                self.assertEqual(len(items), 1)
                self.assertEqual(
                    items[0].resolve(),
                    {
                        "id": 1,
                        "name": "my_entity",
                        "description": None,
                        "class_id": 1,
                        "element_name_list": None,
                        "element_id_list": (),
                        "commit_id": 2,
                    },
                )

    def test_restoring_entity_whose_db_id_has_been_replaced_by_external_db_modification(self):
        with TemporaryDirectory() as temp_dir:
            url = "sqlite:///" + os.path.join(temp_dir, "db.sqlite")
            with DatabaseMapping(url, create=True) as db_map:
                self._assert_success(db_map.add_entity_class_item(name="my_class"))
                item = self._assert_success(db_map.add_entity_item(entity_class_name="my_class", name="my_entity"))
                original_id = item["id"]
                db_map.commit_session("Add initial data.")
                items = db_map.fetch_more("entity")
                self.assertEqual(len(items), 1)
                db_map.remove_item("entity", original_id)
                db_map.commit_session("Removed entity.")
                self.assertEqual(len(db_map.get_entity_items()), 0)
                with DatabaseMapping(url) as shadow_db_map:
                    self._assert_success(
                        shadow_db_map.add_entity_item(entity_class_name="my_class", name="other_entity")
                    )
                    shadow_db_map.commit_session("Add entity with different name, probably reusing previous id.")
                # db_map.refresh_session()
                items = db_map.fetch_more("entity")
                self.assertEqual(len(items), 1)
                self.assertEqual(items[0]["name"], "other_entity")
                all_items = db_map.get_entity_items()
                self.assertEqual(len(all_items), 1)
                restored_item, error = db_map.restore_item("entity", original_id)
                self.assertEqual(error, "")
                self.assertEqual(restored_item["name"], "my_entity")
                all_items = db_map.get_entity_items()
                self.assertEqual(len(all_items), 2)

    def test_cunning_ways_to_make_external_changes(self):
        with TemporaryDirectory() as temp_dir:
            url = "sqlite:///" + os.path.join(temp_dir, "db.sqlite")
            with DatabaseMapping(url, create=True) as db_map:
                self._assert_success(db_map.add_entity_class_item(name="interesting_class"))
                self._assert_success(db_map.add_entity_class_item(name="filler_class"))
                self._assert_success(
                    db_map.add_parameter_definition_item(name="quality", entity_class_name="interesting_class")
                )
                self._assert_success(
                    db_map.add_parameter_definition_item(name="quantity", entity_class_name="filler_class")
                )
                self._assert_success(
                    db_map.add_entity_item(name="object_of_interest", entity_class_name="interesting_class")
                )
                value, value_type = to_database(2.3)
                self._assert_success(
                    db_map.add_parameter_value_item(
                        parameter_definition_name="quality",
                        entity_class_name="interesting_class",
                        entity_byname=("object_of_interest",),
                        alternative_name="Base",
                        value=value,
                        type=value_type,
                    )
                )
                db_map.commit_session("Add initial data")
                removed_item = db_map.get_entity_item(name="object_of_interest", entity_class_name="interesting_class")
                removed_item.remove()
                db_map.commit_session("Remove object of interest")
                with DatabaseMapping(url) as shadow_db_map:
                    self._assert_success(
                        shadow_db_map.add_entity_item(name="other_entity", entity_class_name="interesting_class")
                    )
                    self._assert_success(shadow_db_map.add_entity_item(name="filler", entity_class_name="filler_class"))
                    value, value_type = to_database(-2.3)
                    self._assert_success(
                        shadow_db_map.add_parameter_value_item(
                            parameter_definition_name="quantity",
                            entity_class_name="filler_class",
                            entity_byname=("filler",),
                            alternative_name="Base",
                            value=value,
                            type=value_type,
                        )
                    )
                    value, value_type = to_database(99.9)
                    self._assert_success(
                        shadow_db_map.add_parameter_value_item(
                            parameter_definition_name="quality",
                            entity_class_name="interesting_class",
                            entity_byname=("other_entity",),
                            alternative_name="Base",
                            value=value,
                            type=value_type,
                        )
                    )
                    shadow_db_map.commit_session("Add entities.")
                entity_items = db_map.get_entity_items()
                self.assertEqual(len(entity_items), 2)
                unique_values = {(x["name"], x["entity_class_name"]) for x in entity_items}
                self.assertIn(("other_entity", "interesting_class"), unique_values)
                self.assertIn(("filler", "filler_class"), unique_values)
                value_items = db_map.get_parameter_value_items()
                self.assertEqual(len(value_items), 2)
                self.assertTrue(removed_item.is_committed())
                unique_values = {
                    (
                        x["entity_class_name"],
                        x["parameter_definition_name"],
                        x["entity_name"],
                        x["alternative_name"],
                        x["value"],
                        x["type"],
                    )
                    for x in value_items
                }
                self.assertIn(("filler_class", "quantity", "filler", "Base", *to_database(-2.3)), unique_values)
                self.assertIn(
                    ("interesting_class", "quality", "other_entity", "Base", *to_database(99.9)), unique_values
                )

    def test_update_entity_metadata_externally(self):
        with TemporaryDirectory() as temp_dir:
            url = "sqlite:///" + os.path.join(temp_dir, "db.sqlite")
            with DatabaseMapping(url, create=True) as db_map:
                self._assert_success(db_map.add_entity_class_item(name="my_class"))
                self._assert_success(db_map.add_entity_item(name="my_entity", entity_class_name="my_class"))
                metadata_value = '{"sources": [], "contributors": []}'
                self._assert_success(db_map.add_metadata_item(name="my_metadata", value=metadata_value))
                self._assert_success(
                    db_map.add_entity_metadata_item(
                        metadata_name="my_metadata",
                        metadata_value=metadata_value,
                        entity_class_name="my_class",
                        entity_byname=("my_entity",),
                    )
                )
                db_map.commit_session("Add initial data.")
                with DatabaseMapping(url) as shadow_db_map:
                    self._assert_success(
                        shadow_db_map.add_entity_item(name="other_entity", entity_class_name="my_class")
                    )
                    metadata_item = shadow_db_map.get_entity_metadata_item(
                        metadata_name="my_metadata",
                        metadata_value=metadata_value,
                        entity_class_name="my_class",
                        entity_byname=("my_entity",),
                    )
                    self.assertTrue(metadata_item)
                    metadata_item.update(entity_byname=("other_entity",))
                    shadow_db_map.commit_session("Move entity metadata to another entity")
                metadata_items = db_map.get_entity_metadata_items()
                self.assertEqual(len(metadata_items), 2)
                self.assertNotEqual(metadata_items[0]["id"], metadata_items[1]["id"])
                unique_values = {
                    (x["entity_class_name"], x["entity_byname"], x["metadata_name"], x["metadata_value"])
                    for x in metadata_items
                }
                self.assertIn(("my_class", ("my_entity",), "my_metadata", metadata_value), unique_values)
                self.assertIn(("my_class", ("other_entity",), "my_metadata", metadata_value), unique_values)

    def test_update_parameter_value_metadata_externally(self):
        with TemporaryDirectory() as temp_dir:
            url = "sqlite:///" + os.path.join(temp_dir, "db.sqlite")
            with DatabaseMapping(url, create=True) as db_map:
                self._assert_success(db_map.add_entity_class_item(name="my_class"))
                self._assert_success(db_map.add_parameter_definition_item(name="x", entity_class_name="my_class"))
                self._assert_success(db_map.add_entity_item(name="my_entity", entity_class_name="my_class"))
                value, value_type = to_database(2.3)
                self._assert_success(
                    db_map.add_parameter_value_item(
                        entity_class_name="my_class",
                        entity_byname=("my_entity",),
                        parameter_definition_name="x",
                        alternative_name="Base",
                        value=value,
                        type=value_type,
                    )
                )
                metadata_value = '{"sources": [], "contributors": []}'
                self._assert_success(db_map.add_metadata_item(name="my_metadata", value=metadata_value))
                self._assert_success(
                    db_map.add_parameter_value_metadata_item(
                        metadata_name="my_metadata",
                        metadata_value=metadata_value,
                        entity_class_name="my_class",
                        entity_byname=("my_entity",),
                        parameter_definition_name="x",
                        alternative_name="Base",
                    )
                )
                db_map.commit_session("Add initial data.")
                with DatabaseMapping(url) as shadow_db_map:
                    self._assert_success(
                        shadow_db_map.add_entity_item(name="other_entity", entity_class_name="my_class")
                    )
                    value, value_type = to_database(5.0)
                    self._assert_success(
                        shadow_db_map.add_parameter_value_item(
                            entity_class_name="my_class",
                            entity_byname=("other_entity",),
                            parameter_definition_name="x",
                            alternative_name="Base",
                            value=value,
                            type=value_type,
                        )
                    )
                    metadata_item = shadow_db_map.get_parameter_value_metadata_item(
                        metadata_name="my_metadata",
                        metadata_value=metadata_value,
                        entity_class_name="my_class",
                        entity_byname=("my_entity",),
                        parameter_definition_name="x",
                        alternative_name="Base",
                    )
                    self.assertTrue(metadata_item)
                    metadata_item.update(entity_byname=("other_entity",))
                    shadow_db_map.commit_session("Move parameter value metadata to another entity")
                metadata_items = db_map.get_parameter_value_metadata_items()
                self.assertEqual(len(metadata_items), 2)
                self.assertNotEqual(metadata_items[0]["id"], metadata_items[1]["id"])
                unique_values = {
                    (
                        x["entity_class_name"],
                        x["parameter_definition_name"],
                        x["entity_byname"],
                        x["metadata_name"],
                        x["alternative_name"],
                        x["metadata_value"],
                    )
                    for x in metadata_items
                }
                self.assertIn(("my_class", "x", ("my_entity",), "my_metadata", "Base", metadata_value), unique_values)
                self.assertIn(
                    ("my_class", "x", ("other_entity",), "my_metadata", "Base", metadata_value), unique_values
                )

    def test_update_entity_alternative_externally(self):
        with TemporaryDirectory() as temp_dir:
            url = "sqlite:///" + os.path.join(temp_dir, "db.sqlite")
            with DatabaseMapping(url, create=True) as db_map:
                self._assert_success(db_map.add_entity_class_item(name="my_class"))
                self._assert_success(db_map.add_entity_item(name="my_entity", entity_class_name="my_class"))
                self._assert_success(
                    db_map.add_entity_alternative_item(
                        entity_byname=("my_entity",),
                        entity_class_name="my_class",
                        alternative_name="Base",
                        active=False,
                    )
                )
                db_map.commit_session("Add initial data.")
                with DatabaseMapping(url) as shadow_db_map:
                    self._assert_success(
                        shadow_db_map.add_entity_item(name="other_entity", entity_class_name="my_class")
                    )
                    entity_alternative = shadow_db_map.get_entity_alternative_item(
                        entity_class_name="my_class", entity_byname=("my_entity",), alternative_name="Base"
                    )
                    self.assertTrue(entity_alternative)
                    entity_alternative.update(entity_byname=("other_entity",))
                    shadow_db_map.commit_session("Move entity alternative to another entity.")
                entity_alternatives = db_map.get_entity_alternative_items()
                self.assertEqual(len(entity_alternatives), 2)
                self.assertNotEqual(entity_alternatives[0]["id"], entity_alternatives[1]["id"])
                unique_values = {
                    (x["entity_class_name"], x["entity_name"], x["alternative_name"]) for x in entity_alternatives
                }
                self.assertIn(("my_class", "my_entity", "Base"), unique_values)
                self.assertIn(("my_class", "other_entity", "Base"), unique_values)

    def test_update_superclass_subclass_externally(self):
        with TemporaryDirectory() as temp_dir:
            url = "sqlite:///" + os.path.join(temp_dir, "db.sqlite")
            with DatabaseMapping(url, create=True) as db_map:
                self._assert_success(db_map.add_entity_class_item(name="ceiling"))
                self._assert_success(db_map.add_entity_class_item(name="floor"))
                self._assert_success(db_map.add_entity_class_item(name="soil"))
                self._assert_success(
                    db_map.add_superclass_subclass_item(superclass_name="ceiling", subclass_name="floor")
                )
                db_map.commit_session("Add initial data.")
                with DatabaseMapping(url) as shadow_db_map:
                    superclass_subclass = shadow_db_map.get_superclass_subclass_item(subclass_name="floor")
                    superclass_subclass.update(subclass_name="soil")
                    shadow_db_map.commit_session("Changes subclass to another one.")
                superclass_subclasses = db_map.get_superclass_subclass_items()
                self.assertEqual(len(superclass_subclasses), 2)
                self.assertNotEqual(superclass_subclasses[0]["id"], superclass_subclasses[1]["id"])
                unique_values = {(x["superclass_name"], x["subclass_name"]) for x in superclass_subclasses}
                self.assertIn(("ceiling", "floor"), unique_values)
                self.assertIn(("ceiling", "soil"), unique_values)

    def test_adding_same_parameters_values_to_different_entities_externally(self):
        with TemporaryDirectory() as temp_dir:
            url = "sqlite:///" + os.path.join(temp_dir, "db.sqlite")
            with DatabaseMapping(url, create=True) as db_map:
                self._assert_success(db_map.add_entity_class_item(name="my_class"))
                self._assert_success(db_map.add_parameter_definition_item(name="x", entity_class_name="my_class"))
                my_entity = self._assert_success(db_map.add_entity_item(name="my_entity", entity_class_name="my_class"))
                value, value_type = to_database(2.3)
                self._assert_success(
                    db_map.add_parameter_value_item(
                        entity_class_name="my_class",
                        entity_byname=("my_entity",),
                        parameter_definition_name="x",
                        alternative_name="Base",
                        value=value,
                        type=value_type,
                    )
                )
                db_map.commit_session("Add initial data.")
                my_entity.remove()
                db_map.commit_session("Remove entity.")
                with DatabaseMapping(url) as shadow_db_map:
                    self._assert_success(
                        shadow_db_map.add_entity_item(name="other_entity", entity_class_name="my_class")
                    )
                    self._assert_success(
                        shadow_db_map.add_parameter_value_item(
                            entity_class_name="my_class",
                            entity_byname=("other_entity",),
                            parameter_definition_name="x",
                            alternative_name="Base",
                            value=value,
                            type=value_type,
                        )
                    )
                    shadow_db_map.commit_session("Add another entity.")
                values = db_map.get_parameter_value_items()
                self.assertEqual(len(values), 1)
                unique_value = (
                    values[0]["entity_class_name"],
                    values[0]["parameter_definition_name"],
                    values[0]["entity_name"],
                    values[0]["alternative_name"],
                )
                value_and_type = (values[0]["value"], values[0]["type"])
                self.assertEqual(unique_value, ("my_class", "x", "other_entity", "Base"))
                self.assertEqual(value_and_type, (value, value_type))

    def test_committing_changed_purged_entity_has_been_overwritten_by_external_change(self):
        with TemporaryDirectory() as temp_dir:
            url = "sqlite:///" + os.path.join(temp_dir, "db.sqlite")
            with DatabaseMapping(url, create=True) as db_map:
                self._assert_success(db_map.add_entity_class_item(name="my_class"))
                self._assert_success(db_map.add_entity_item(name="ghost", entity_class_name="my_class"))
                db_map.commit_session("Add soon-to-be-removed entity.")
                db_map.purge_items("entity")
                db_map.commit_session("Purge entities.")
                with DatabaseMapping(url) as shadow_db_map:
                    self._assert_success(
                        shadow_db_map.add_entity_item(name="other_entity", entity_class_name="my_class")
                    )
                    shadow_db_map.commit_session("Add another entity that steals ghost's id.")
                db_map.do_fetch_all("entity")
                self._assert_success(db_map.add_entity_item(name="dirty_entity", entity_class_name="my_class"))
                db_map.commit_session("Add still uncommitted entity.")
                entities = db_map.query(db_map.wide_entity_sq).all()
                self.assertEqual(len(entities), 2)

    def test_db_items_prevail_if_mapped_items_are_committed(self):
        with TemporaryDirectory() as temp_dir:
            url = "sqlite:///" + os.path.join(temp_dir, "db.sqlite")
            with DatabaseMapping(url, create=True) as db_map:
                self._assert_success(db_map.add_entity_class_item(name="my_class"))
                db_map.commit_session("Add some data")
            with DatabaseMapping(url) as db_map:
                db_map.purge_items("entity_class")
                db_map.commit_session("Purge all")
                with DatabaseMapping(url) as shadow_db_map:
                    self._assert_success(shadow_db_map.add_entity_class_item(name="my_class"))
                    shadow_db_map.commit_session("Add same class")
                entity_class_item = db_map.get_entity_class_item(name="my_class")
                self.assertTrue(entity_class_item)
                self.assertEqual(entity_class_item["name"], "my_class")

    def test_remove_items_then_refresh_then_readd(self):
        with TemporaryDirectory() as temp_dir:
            url = "sqlite:///" + os.path.join(temp_dir, "db.sqlite")
            with DatabaseMapping(url, create=True) as db_map:
                self._assert_success(db_map.add_entity_class_item(name="my_class"))
                self._assert_success(db_map.add_entity_class_item(name="new_class"))
                db_map.commit_session("Add some data")
            with DatabaseMapping(url) as db_map:
                db_map.fetch_all("entity_class")
                with DatabaseMapping(url) as shadow_db_map:
                    shadow_db_map.purge_items("entity_class")
                    self._assert_success(shadow_db_map.add_entity_class_item(name="new_class"))
                    shadow_db_map.commit_session("Purge then add new class back")
                db_map.refresh_session()
                entity_class_names = [x["name"] for x in db_map.get_entity_class_items()]
                self.assertIn("new_class", entity_class_names)
                self.assertNotIn("my_class", entity_class_names)

    def test_remove_items_then_refresh_then_readd2(self):
        with TemporaryDirectory() as temp_dir:
            url = "sqlite:///" + os.path.join(temp_dir, "db.sqlite")
            with DatabaseMapping(url, create=True) as db_map:
                self._assert_success(db_map.add_entity_class_item(name="xxx"))
                self._assert_success(db_map.add_entity_class_item(name="yyy"))
                self._assert_success(db_map.add_entity_class_item(name="zzz"))
                db_map.commit_session("Add some data")
            with DatabaseMapping(url) as db_map:
                db_map.fetch_all("entity_class")
                with DatabaseMapping(url) as shadow_db_map:
                    shadow_db_map.purge_items("entity_class")
                    self._assert_success(shadow_db_map.add_entity_class_item(name="zzz"))
                    self._assert_success(shadow_db_map.add_entity_class_item(name="www"))
                    shadow_db_map.commit_session("Purge then add one old class and one new class")
                db_map.refresh_session()
                entity_class_names = [x["name"] for x in db_map.get_entity_class_items()]
                self.assertEqual(len(entity_class_names), 2)
                self.assertEqual(set(entity_class_names), {"zzz", "www"})

    def test_refresh_after_update(self):
        with TemporaryDirectory() as temp_dir:
            url = "sqlite:///" + os.path.join(temp_dir, "db.sqlite")
            with DatabaseMapping(url, create=True) as db_map:
                self._assert_success(db_map.add_entity_class_item(name="Object"))
                value, value_type = to_database(2.3)
                self._assert_success(
                    db_map.add_parameter_definition_item(
                        name="z", entity_class_name="Object", default_value=value, default_type=value_type
                    )
                )
                db_map.commit_session("Add initial data.")
            with DatabaseMapping(url) as db_map:
                db_map.fetch_more("parameter_definition")
                definition = db_map.get_parameter_definition_item(name="z", entity_class_name="Object")
                self.assertEqual(definition["parsed_value"], 2.3)
                with DatabaseMapping(url) as db_map_2:
                    definition = db_map_2.get_parameter_definition_item(name="z", entity_class_name="Object")
                    value, value_type = to_database("yes")
                    item, error = definition.update(default_value=value, default_type=value_type)
                    self.assertFalse(error)
                    self.assertIsNotNone(item)
                    db_map_2.commit_session("Update parameter default value.")
                db_map.refresh_session()
                db_map.fetch_more("parameter_definition")
                definition = db_map.get_parameter_definition_item(name="z", entity_class_name="Object")
                self.assertEqual(definition["parsed_value"], "yes")


if __name__ == "__main__":
    unittest.main()<|MERGE_RESOLUTION|>--- conflicted
+++ resolved
@@ -28,12 +28,8 @@
     to_database,
 )
 from spinedb_api.db_mapping_base import PublicItem, Status
-<<<<<<< HEAD
 from spinedb_api.helpers import Asterisk, DisplayStatus, name_from_elements
-=======
-from spinedb_api.helpers import Asterisk, name_from_elements
 from spinedb_api.parameter_value import type_for_scalar
->>>>>>> fbee93f3
 from tests.custom_db_mapping import CustomDatabaseMapping
 from tests.mock_helpers import AssertSuccessTestCase
 
@@ -1843,21 +1839,23 @@
         self.assertTrue(scenario_rows[0].active)
 
     def test_entity_class_display_mode_sq(self):
-        import_functions.import_entity_class_display_modes(self._db_map, (("disp_mode", "Some desc."),))
-        self._db_map.commit_session("test")
-        disp_mode_rows = self._db_map.query(self._db_map.entity_class_display_mode_sq).all()
+        with DatabaseMapping(IN_MEMORY_DB_URL, create=True) as db_map:
+            import_functions.import_entity_class_display_modes(db_map, (("disp_mode", "Some desc."),))
+            db_map.commit_session("test")
+            disp_mode_rows = db_map.query(db_map.entity_class_display_mode_sq).all()
         self.assertEqual(len(disp_mode_rows), 1)
         self.assertEqual(disp_mode_rows[0].name, "disp_mode")
         self.assertEqual(disp_mode_rows[0].description, "Some desc.")
 
     def test_display_mode__entity_class_sq(self):
-        import_functions.import_entity_classes(self._db_map, (("ent_cls", ()),))
-        import_functions.import_entity_class_display_modes(self._db_map, (("disp_mode", "Some desc."),))
-        import_functions.import_display_mode__entity_classes(
-            self._db_map, (("disp_mode", "ent_cls", 1, DisplayStatus.VISIBLE, 0xFFFFFF, 0),)
-        )
-        self._db_map.commit_session("test")
-        disp_mode_rows = self._db_map.query(self._db_map.display_mode__entity_class_sq).all()
+        with DatabaseMapping(IN_MEMORY_DB_URL, create=True) as db_map:
+            import_functions.import_entity_classes(db_map, (("ent_cls", ()),))
+            import_functions.import_entity_class_display_modes(db_map, (("disp_mode", "Some desc."),))
+            import_functions.import_display_mode__entity_classes(
+                db_map, (("disp_mode", "ent_cls", 1, DisplayStatus.VISIBLE, 0xFFFFFF, 0),)
+            )
+            db_map.commit_session("test")
+            disp_mode_rows = db_map.query(db_map.display_mode__entity_class_sq).all()
         self.assertEqual(len(disp_mode_rows), 1)
         self.assertEqual(disp_mode_rows[0].display_mode_id, 1)
         self.assertEqual(disp_mode_rows[0].entity_class_id, 1)
