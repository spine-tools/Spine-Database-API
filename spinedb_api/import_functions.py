######################################################################################################################
# Copyright (C) 2017-2022 Spine project consortium
# Copyright Spine Database API contributors
# This file is part of Spine Database API.
# Spine Toolbox is free software: you can redistribute it and/or modify it under the terms of the GNU Lesser General
# Public License as published by the Free Software Foundation, either version 3 of the License, or (at your option)
# any later version. This program is distributed in the hope that it will be useful, but WITHOUT ANY WARRANTY;
# without even the implied warranty of MERCHANTABILITY or FITNESS FOR A PARTICULAR PURPOSE. See the GNU Lesser General
# Public License for more details. You should have received a copy of the GNU Lesser General Public License along with
# this program. If not, see <http://www.gnu.org/licenses/>.
######################################################################################################################

"""
Functions for importing data into a Spine database in a standard format.
This functionality is equivalent to the one provided by :meth:`.DatabaseMapping.add_update_item`,
but the syntax is a little more compact.
"""
from collections import defaultdict
from .helpers import _parse_metadata
from .parameter_value import fancy_type_to_type_and_rank, fix_conflict, to_database


def import_data(db_map, unparse_value=to_database, on_conflict="merge", **kwargs):
    """Imports data into a Spine database using a standard format.

    Example::

            entity_classes = [
                ('example_class', ()), ('other_class', ()), ('multi_d_class', ('example_class', 'other_class'))
            ]
            alternatives = [('example_alternative', 'An example')]
            scenarios = [('example_scenario', 'An example')]
            scenario_alternatives = [
                ('example_scenario', 'example_alternative'), ('example_scenario', 'Base', 'example_alternative')
            ]
            parameter_value_lists = [("example_list", "value1"), ("example_list", "value2")]
            parameter_definitions = [('example_class', 'example_parameter'), ('multi_d_class', 'other_parameter')]
            entities = [
                ('example_class', 'example_entity'),
                ('example_class', 'example_group'),
                ('example_class', 'example_member'),
                ('other_class', 'other_entity'),
                ('multi_d_class', ('example_entity', 'other_entity')),
            ]
            entity_groups = [
                ('example_class', 'example_group', 'example_member'),
                ('example_class', 'example_group', 'example_entity'),
            ]
            parameter_values = [
                ('example_object_class', 'example_entity', 'example_parameter', 3.14),
                ('multi_d_class', ('example_entity', 'other_entity'), 'rel_parameter', 2.718),
            ]
            entity_alternatives = [
                ('example_class', 'example_entity', "example_alternative", True),
                ('example_class', 'example_entity', "example_alternative", False),
            ]
            import_data(
                db_map,
                entity_classes=entity_classes,
                alternatives=alternatives,
                scenarios=scenarios,
                scenario_alternatives=scenario_alternatives,
                parameter_value_lists=parameter_value_lists,
                parameter_definitions=parameter_definitions,
                entities=entities,
                entity_groups=entity_groups,
                parameter_values=parameter_values,
                entity_alternatives=entity_alternatives,
            )

    Args:
        db_map (DatabaseMapping): database mapping
        unparse_value (Callable): function to call to parse parameter values
        on_conflict (str): Conflict resolution strategy for :func:`parameter_value.fix_conflict`
        **kwargs: data to import

    Returns:
        tuple: number of items imported and list of errors
    """
    all_errors = []
    num_imports = 0
    for item_type, items in get_data_for_import(
        db_map, all_errors, unparse_value=unparse_value, on_conflict=on_conflict, **kwargs
    ):
        added, updated, errors = db_map.add_update_items(item_type, *items, strict=False)
        num_imports += len(added + updated)
        all_errors.extend(errors)
    return num_imports, all_errors


def get_data_for_import(
    db_map,
    all_errors,
    unparse_value=to_database,
    on_conflict="merge",
    entity_classes=(),
    entities=(),
    entity_groups=(),
    entity_alternatives=(),
    parameter_definitions=(),
    parameter_types=(),
    parameter_values=(),
    parameter_value_lists=(),
    alternatives=(),
    scenarios=(),
    scenario_alternatives=(),
    metadata=(),
    entity_metadata=(),
    parameter_value_metadata=(),
    superclass_subclasses=(),
    entity_class_display_modes=(),
    display_mode__entity_classes=(),
    # legacy
    object_classes=(),
    relationship_classes=(),
    object_parameters=(),
    relationship_parameters=(),
    objects=(),
    relationships=(),
    object_groups=(),
    object_parameter_values=(),
    relationship_parameter_values=(),
    object_metadata=(),
    relationship_metadata=(),
    object_parameter_value_metadata=(),
    relationship_parameter_value_metadata=(),
    # removed
    tools=(),
    features=(),
    tool_features=(),
    tool_feature_methods=(),
):
    """Yields data to import into a Spine DB.

    Args:
        db_map (DatabaseMapping): database mapping
        all_errors (list of str): errors encountered during import
        unparse_value (Callable): function to call when parsing parameter values
        on_conflict (str): Conflict resolution strategy for :func:`~spinedb_api.parameter_value.fix_conflict`
        entity_classes (list(tuple(str,tuple,str,int)): tuples of
            (name, dimension name tuple, description, display icon integer)
        parameter_definitions (list(tuple(str,str,str,str)):
            tuples of (class name, parameter name, default value, parameter value list name)
        parameter_types (list(tuple(str,str,str))):
            tuples of (class name, parameter name, type, preceding type)
        entities: (list(tuple(str,str or tuple(str)): tuples of (class name, entity name or element name list)
        entity_alternatives: (list(tuple(str,str or tuple(str),str,bool): tuples of
            (class name, entity name or element name list, alternative name, activity)
        entity_groups (list(tuple(str,str,str))): tuples of (class name, group entity name, member entity name)
        parameter_values (list(tuple(str,str or tuple(str),str,str|numeric,str]):
            tuples of (class name, entity name or element name list, parameter name, value, alternative name)
        alternatives (list(str,str)): tuples of (name, description)
        scenarios (list(str,str)): tuples of (name, description)
        scenario_alternatives (list(str,str,str)): tuples of
            (scenario name, alternative name, preceding alternative name)
        parameter_value_lists (list(str,str|numeric)): tuples of (list name, value)
<<<<<<< HEAD
        metadata (str,str): tuples of (name, value)
        entity_metadata (str,str or tuple(str),str,str):
            tuples of (class name, entity name or element name list, metadata name, metadata value)
        parameter_value_metadata (str,str,str or tuple(str),str,str,str): tuples of
            (class name, parameter definition name, entity byname, alternative name, metadata name, metadata value)
        superclass_subclasses (str,str): tuples of (superclass name, subclass name)
        entity_class_display_modes (str,str): tuples of (name, description)
=======
        metadata (list(tuple(str,str))): tuples of (name, value)
        entity_metadata (list(tuple(str,tuple,str,str))):
            tuples of (class name, entity byname, metadata name, value)
        parameter_value_metadata (list(tuple(str,tuple,str,str,str,str))):
            tuples of (class name, entity byname, parameter name, metadata name, value, alternative name)
        superclass_subclasses (list(tuple(str,str))): tuples of (superclass name, subclass name)
>>>>>>> fbee93f3

    Yields:
        str: item type
        tuple(list,list,list): tuple of (items to add, items to update, errors)
    """
    # NOTE: The order is important, because of references. E.g., we want to import alternatives before parameter_values
    if alternatives:
        yield ("alternative", _get_alternatives_for_import(alternatives))
    if scenarios:
        yield ("scenario", _get_scenarios_for_import(scenarios))
    if scenario_alternatives:
        yield ("scenario_alternative", _get_scenario_alternatives_for_import(db_map, scenario_alternatives, all_errors))
    if entity_classes:
        for bucket in _get_entity_classes_for_import(entity_classes):
            yield ("entity_class", bucket)
    if object_classes:  # Legacy
        yield from get_data_for_import(
            db_map, all_errors, entity_classes=_object_classes_to_entity_classes(object_classes)
        )
    if relationship_classes:  # Legacy
        yield from get_data_for_import(db_map, all_errors, entity_classes=relationship_classes)
    if superclass_subclasses:
        yield ("superclass_subclass", _get_superclass_subclasses_for_import(superclass_subclasses))
    if entities:
        for bucket in _get_entities_for_import(entities):
            yield ("entity", bucket)
    if objects:  # Legacy
        yield from get_data_for_import(db_map, all_errors, entities=objects)
    if relationships:  # Legacy
        yield from get_data_for_import(db_map, all_errors, entities=relationships)
    if entity_alternatives:
        yield ("entity_alternative", _get_entity_alternatives_for_import(entity_alternatives))
    if entity_groups:
        yield ("entity_group", _get_entity_groups_for_import(entity_groups))
    if object_groups:  # Legacy
        yield from get_data_for_import(db_map, all_errors, entity_groups=object_groups)
    if parameter_value_lists:
        yield ("parameter_value_list", _get_parameter_value_lists_for_import(parameter_value_lists))
        yield ("list_value", _get_list_values_for_import(db_map, parameter_value_lists, unparse_value))
    if parameter_definitions:
        yield (
            "parameter_definition",
            _get_parameter_definitions_for_import(parameter_definitions, unparse_value),
        )
    if object_parameters:  # Legacy
        yield from get_data_for_import(
            db_map, all_errors, unparse_value=unparse_value, parameter_definitions=object_parameters
        )
    if relationship_parameters:  # Legacy
        yield from get_data_for_import(
            db_map, all_errors, unparse_value=unparse_value, parameter_definitions=relationship_parameters
        )
    if parameter_types:
        yield ("parameter_type", _get_parameter_types_for_import(parameter_types, all_errors))
    if parameter_values:
        yield (
            "parameter_value",
            _get_parameter_values_for_import(db_map, parameter_values, all_errors, unparse_value, on_conflict),
        )
    if object_parameter_values:  # Legacy
        yield from get_data_for_import(
            db_map,
            all_errors,
            unparse_value=unparse_value,
            on_conflict=on_conflict,
            parameter_values=object_parameter_values,
        )
    if relationship_parameter_values:  # Legacy
        yield from get_data_for_import(
            db_map,
            all_errors,
            unparse_value=unparse_value,
            on_conflict=on_conflict,
            parameter_values=relationship_parameter_values,
        )
    if metadata:
        yield ("metadata", _get_metadata_for_import(metadata))
    if entity_metadata:
        yield ("metadata", _get_metadata_for_import((ent_metadata[2] for ent_metadata in entity_metadata)))
        yield ("entity_metadata", _get_entity_metadata_for_import(entity_metadata))
    if parameter_value_metadata:
        yield (
            "metadata",
            _get_metadata_for_import((pval_metadata[3] for pval_metadata in parameter_value_metadata)),
        )
        yield ("parameter_value_metadata", _get_parameter_value_metadata_for_import(db_map, parameter_value_metadata))
    if object_metadata:  # Legacy
        yield from get_data_for_import(db_map, all_errors, entity_metadata=object_metadata)
    if relationship_metadata:  # Legacy
        yield from get_data_for_import(db_map, all_errors, entity_metadata=relationship_metadata)
    if object_parameter_value_metadata:  # Legacy
        yield from get_data_for_import(db_map, all_errors, parameter_value_metadata=object_parameter_value_metadata)
    if relationship_parameter_value_metadata:  # Legacy
<<<<<<< HEAD
        yield from get_data_for_import(db_map, parameter_value_metadata=relationship_parameter_value_metadata)
    if entity_class_display_modes:
        yield (
            "entity_class_display_mode",
            _get_entity_class_display_modes_for_import(db_map, entity_class_display_modes),
        )
    if display_mode__entity_classes:
        yield (
            "display_mode__entity_class",
            _get_display_mode__entity_classes_for_import(db_map, display_mode__entity_classes),
=======
        yield from get_data_for_import(
            db_map, all_errors, parameter_value_metadata=relationship_parameter_value_metadata
>>>>>>> fbee93f3
        )


def import_superclass_subclasses(db_map, data):
    """Imports superclass_subclasses into a Spine database using a standard format.

    Args:
        db_map (DatabaseMapping): database mapping
        data (list(tuple(str,tuple,str,int)): tuples of (superclass name, subclass name)

    Returns:
        int: number of items imported
        list: errors
    """
    return import_data(db_map, superclass_subclasses=data)


def import_entity_classes(db_map, data):
    """Imports entity classes into a Spine database using a standard format.

    Args:
        db_map (DatabaseMapping): database mapping
        data (list(tuple(str,tuple,str,int,bool)): tuples of
            (name, dimension name tuple, description, display icon integer, active by default flag)

    Returns:
        int: number of items imported
        list: errors
    """
    return import_data(db_map, entity_classes=data)


def import_entities(db_map, data):
    """Imports entities into a Spine database using a standard format.

    Args:
        db_map (DatabaseMapping): database mapping
        data: (list(tuple(str,str or tuple(str)): tuples of (class name, entity name or element name list)

    Returns:
        int: number of items imported
        list: errors
    """
    return import_data(db_map, entities=data)


def import_entity_alternatives(db_map, data):
    """Imports entity alternatives into a Spine database using a standard format.

    Args:
        db_map (DatabaseMapping): database mapping
        data: (list(tuple(str,str or tuple(str),str,bool): tuples of
            (class name, entity name or element name list, alternative name, activity)

    Returns:
        int: number of items imported
        list: errors
    """
    return import_data(db_map, entity_alternatives=data)


def import_entity_groups(db_map, data):
    """Imports entity groups into a Spine database using a standard format.

    Args:
        db_map (DatabaseMapping): database mapping
        data (list(tuple(str,str,str))): tuples of (class name, group entity name, member entity name)

    Returns:
        int: number of items imported
        list: errors
    """
    return import_data(db_map, entity_groups=data)


def import_parameter_definitions(db_map, data, unparse_value=to_database):
    """Imports parameter definitions into a Spine database using a standard format.

    Args:
        db_map (DatabaseMapping): database mapping
        data (list(tuple(str,str,str,str)):
            tuples of (class name, parameter name, default value, parameter value list name)
        unparse_value (Callable): function to parse parameter values

    Returns:
        int: number of items imported
        list: errors
    """
    return import_data(db_map, parameter_definitions=data, unparse_value=unparse_value)


def import_parameter_types(db_map, data, unparse_value=to_database):
    """Imports parameter types into a Spine database using a standard format.

    Args:
        db_map (DatabaseMapping): database mapping
        data (Iterable of Iterable):
            Iterable of (class name, parameter name, type, [succeeding type])
        unparse_value (Callable): function to parse parameter values

    Returns:
        int: number of items imported
        list: errors
    """
    return import_data(db_map, parameter_types=data, unparse_value=unparse_value)


def import_parameter_values(db_map, data, unparse_value=to_database, on_conflict="merge"):
    """Imports parameter values into a Spine database using a standard format.

    Args:
        db_map (DatabaseMapping): database mapping
        data (list(tuple(str,str or tuple(str),str,str|numeric,str]):
            tuples of (class name, entity name or element name list, parameter name, value, alternative name)
        unparse_value (Callable): function to parse parameter values
        on_conflict (str): Conflict resolution strategy for :func:`~spinedb_api.parameter_value.fix_conflict`

    Returns:
        int: number of items imported
        list: errors
    """
    return import_data(db_map, parameter_values=data, unparse_value=unparse_value, on_conflict=on_conflict)


def import_alternatives(db_map, data):
    """Imports alternatives into a Spine database using a standard format.

    Args:
        db_map (DatabaseMapping): database mapping
        data (list(str,str)): tuples of (name, description)

    Returns:
        int: number of items imported
        list: errors
    """
    return import_data(db_map, alternatives=data)


def import_scenarios(db_map, data):
    """Imports scenarios into a Spine database using a standard format.

    Args:
        db_map (DatabaseMapping): database mapping
        data (list(str, bool, str)): tuples of (name, <unused_bool>, description)

    Returns:
        int: number of items imported
        list: errors
    """
    return import_data(db_map, scenarios=data)


def import_entity_class_display_modes(db_map, data):
    """Imports entity class display modes into a Spine database using a standard format.

    Args:
        db_map (spinedb_api.DiffDatabaseMapping): database mapping
        data (list(str, str)): tuples of (name, description)

    Returns:
        int: number of items imported
        list: errors
    """
    return import_data(db_map, entity_class_display_modes=data)


def import_display_mode__entity_classes(db_map, data):
    """Imports entity class display mode entity classes into a Spine database using a standard format.

    Args:
        db_map (spinedb_api.DiffDatabaseMapping): database mapping
        data (list(str,str,int)): tuples of (display mode name, entity class name, display order)

    Returns:
        int: number of items imported
        list: errors
    """
    return import_data(db_map, display_mode__entity_classes=data)


def import_scenario_alternatives(db_map, data):
    """Imports scenario alternatives into a Spine database using a standard format.

    Args:
        db_map (DatabaseMapping): database mapping
        data (list(str,str,str)): tuples of (scenario name, alternative name, [succeeding alternative name])

    Returns:
        int: number of items imported
        list: errors
    """
    return import_data(db_map, scenario_alternatives=data)


def import_parameter_value_lists(db_map, data, unparse_value=to_database):
    """Imports parameter value lists into a Spine database using a standard format.

    Args:
        db_map (DatabaseMapping): database mapping
        data (list(str,str|numeric)): tuples of (list name, value)
        unparse_value (Callable): function to parse parameter values

    Returns:
        int: number of items imported
        list: errors
    """
    return import_data(db_map, parameter_value_lists=data, unparse_value=unparse_value)


def import_metadata(db_map, data):
    """Imports metadata into a Spine database using a standard format.

    Args:
        db_map (DatabaseMapping): database mapping
        data (list(tuple(str,str))): tuples of (entry name, value)

    Returns:
        int: number of items imported
        list: errors
    """
    return import_data(db_map, metadata=data)


def import_object_classes(db_map, data):
    return import_data(db_map, object_classes=data)


def import_relationship_classes(db_map, data):
    return import_data(db_map, relationship_classes=data)


def import_objects(db_map, data):
    return import_data(db_map, objects=data)


def import_object_groups(db_map, data):
    return import_data(db_map, object_groups=data)


def import_relationships(db_map, data):
    return import_data(db_map, relationships=data)


def import_object_parameters(db_map, data, unparse_value=to_database):
    return import_data(db_map, object_parameters=data, unparse_value=unparse_value)


def import_relationship_parameters(db_map, data, unparse_value=to_database):
    return import_data(db_map, relationship_parameters=data, unparse_value=unparse_value)


def import_object_parameter_values(db_map, data, unparse_value=to_database, on_conflict="merge"):
    return import_data(db_map, object_parameter_values=data, unparse_value=unparse_value, on_conflict=on_conflict)


def import_relationship_parameter_values(db_map, data, unparse_value=to_database, on_conflict="merge"):
    return import_data(db_map, relationship_parameter_values=data, unparse_value=unparse_value, on_conflict=on_conflict)


def import_object_metadata(db_map, data):
    return import_data(db_map, object_metadata=data)


def import_relationship_metadata(db_map, data):
    return import_data(db_map, relationship_metadata=data)


def import_object_parameter_value_metadata(db_map, data):
    return import_data(db_map, object_parameter_value_metadata=data)


def import_relationship_parameter_value_metadata(db_map, data):
    return import_data(db_map, relationship_parameter_value_metadata=data)


def _get_entity_classes_for_import(data):
    dim_name_list_by_name = {}
    items = []
    key = ("name", "dimension_name_list", "description", "display_icon", "active_by_default")
    for x in data:
        if isinstance(x, str):
            x = x, ()
        name, *optionals = x
        dim_name_list = optionals.pop(0) if optionals else ()
        item = dict(zip(key, (name, dim_name_list, *optionals)))
        items.append(item)
        dim_name_list_by_name[name] = dim_name_list

    def _ref_count(name):
        dim_name_list = dim_name_list_by_name.get(name, ())
        return len(dim_name_list) + sum((_ref_count(dim_name) for dim_name in dim_name_list), start=0)

    items_by_ref_count = {}
    for item in items:
        items_by_ref_count.setdefault(_ref_count(item["name"]), []).append(item)
    return (items_by_ref_count[ref_count] for ref_count in sorted(items_by_ref_count))


def _get_superclass_subclasses_for_import(data):
    key = ("superclass_name", "subclass_name")
    return (dict(zip(key, x)) for x in data)


<<<<<<< HEAD
def _get_entity_class_display_modes_for_import(db_map, data):
    key = ("name", "description")
    return ({"name": x} if isinstance(x, str) else dict(zip(key, x)) for x in data)


def _get_display_mode__entity_classes_for_import(db_map, data):
    key = (
        "display_mode_name",
        "entity_class_name",
        "display_order",
        "display_status",
        "display_font_color",
        "display_background_color",
    )
    for display_mode_name, entity_class_name, display_order, *optionals in data:
        yield dict(zip(key, (display_mode_name, entity_class_name, display_order, *optionals)))


def _get_entities_for_import(db_map, data):
=======
def _get_entities_for_import(data):
>>>>>>> fbee93f3
    items_by_el_count = {}
    key = ("entity_class_name", "entity_byname", "description")
    for class_name, name_or_el_name_list, *optionals in data:
        if isinstance(name_or_el_name_list, (list, tuple)):
            el_count = len(name_or_el_name_list)
            byname = name_or_el_name_list
        else:
            el_count = 0
            byname = (name_or_el_name_list,)
        item = dict(zip(key, (class_name, byname, *optionals)))
        items_by_el_count.setdefault(el_count, []).append(item)
    return (items_by_el_count[el_count] for el_count in sorted(items_by_el_count))


def _get_entity_alternatives_for_import(data):
    for class_name, entity_name_or_element_name_list, alternative, active in data:
        is_zero_dim = isinstance(entity_name_or_element_name_list, str)
        entity_byname = (entity_name_or_element_name_list,) if is_zero_dim else entity_name_or_element_name_list
        key = ("entity_class_name", "entity_byname", "alternative_name", "active")
        yield dict(zip(key, (class_name, entity_byname, alternative, active)))


def _get_entity_groups_for_import(data):
    key = ("entity_class_name", "group_name", "member_name")
    return (dict(zip(key, x)) for x in data)


def _get_parameter_definitions_for_import(data, unparse_value):
    key = ("entity_class_name", "name", "default_value", "default_type", "parameter_value_list_name", "description")
    for class_name, parameter_name, *optionals in data:
        if not optionals:
            yield dict(zip(key, (class_name, parameter_name)))
            continue
        value = optionals.pop(0)
        value, type_ = unparse_value(value)
        yield dict(zip(key, (class_name, parameter_name, value, type_, *optionals)))


def _get_parameter_values_for_import(db_map, data, all_errors, unparse_value, on_conflict):
    seen = set()
    key = ("entity_class_name", "entity_byname", "parameter_definition_name", "alternative_name", "value", "type")
    for class_name, entity_byname, parameter_name, value, *optionals in data:
        if isinstance(entity_byname, str):
            entity_byname = (entity_byname,)
        else:
            entity_byname = tuple(entity_byname)
        alternative_name = optionals[0] if optionals else db_map.get_import_alternative_name()
        unique_values = (class_name, entity_byname, parameter_name, alternative_name)
        if unique_values in seen:
            dupe = dict(zip(key, unique_values))
            all_errors.append(
                f"attempting to import more than one parameter_value with {dupe} - only first will be considered"
            )
            continue
        seen.add(unique_values)
        value, type_ = unparse_value(value)
        item = dict(zip(key, unique_values + (None, None)))
        pv = db_map.mapped_table("parameter_value").find_item(item)
        if pv:
            value, type_ = fix_conflict((value, type_), (pv["value"], pv["type"]), on_conflict)
        item.update({"value": value, "type": type_})
        yield item


def _get_alternatives_for_import(data):
    key = ("name", "description")
    return ({"name": x} if isinstance(x, str) else dict(zip(key, x)) for x in data)


def _get_scenarios_for_import(data):
    key = ("name", "active", "description")
    return ({"name": x} if isinstance(x, str) else dict(zip(key, x)) for x in data)


def _get_scenario_alternatives_for_import(db_map, data, all_errors):
    # FIXME: maybe when updating, we only want to match by (scen_name, alt_name) and not by (scen_name, rank)
    alt_name_list_by_scen_name = {}
    succ_by_pred_by_scen_name = defaultdict(dict)
    for scen_name, predecessor, *optionals in data:
        successor = optionals[0] if optionals else None
        succ_by_pred_by_scen_name[scen_name][predecessor] = successor
    for scen_name, succ_by_pred in succ_by_pred_by_scen_name.items():
        scen = db_map.mapped_table("scenario").find_item({"name": scen_name})
        alternative_name_list = alt_name_list_by_scen_name[scen_name] = scen.get("alternative_name_list", [])
        alternative_name_list.append(None)  # So alternatives where successor is None find their place at the tail
        while succ_by_pred:
            some_added = False
            for pred, succ in list(succ_by_pred.items()):
                if succ in alternative_name_list:
                    if pred in alternative_name_list:
                        alternative_name_list.remove(pred)
                    i = alternative_name_list.index(succ)
                    alternative_name_list.insert(i, pred)
                    del succ_by_pred[pred]
                    some_added = True
            if not some_added:
                break
        alternative_name_list.pop(-1)  # Remove the None
    all_errors += [
        f"can't insert alternative '{pred}' before '{succ}' because the latter is not in scenario '{scen}'"
        for scen, succ_by_pred in succ_by_pred_by_scen_name.items()
        for pred, succ in succ_by_pred.items()
    ]
    for scen_name, alternative_name_list in alt_name_list_by_scen_name.items():
        for k, alt_name in enumerate(alternative_name_list):
            yield {"scenario_name": scen_name, "alternative_name": alt_name, "rank": k + 1}


def _get_parameter_value_lists_for_import(data):
    return ({"name": x} for x in {x[0]: None for x in data})


def _get_list_values_for_import(db_map, data, unparse_value):
    index_by_list_name = {}
    for list_name, value in data:
        value, type_ = unparse_value(value)
        index = index_by_list_name.get(list_name)
        if index is None:
            current_list = db_map.mapped_table("parameter_value_list").find_item({"name": list_name})
            list_value_idx_by_val_typ = {
                (x["value"], x["type"]): x["index"]
                for x in db_map.mapped_table("list_value").valid_values()
                if x["parameter_value_list_id"] == current_list["id"]
            }
            if (value, type_) in list_value_idx_by_val_typ:
                continue
            index = max((idx for idx in list_value_idx_by_val_typ.values()), default=-1)
        index += 1
        index_by_list_name[list_name] = index
        yield {"parameter_value_list_name": list_name, "value": value, "type": type_, "index": index}


def _get_parameter_types_for_import(data, all_errors):
    for class_name, definition_name, parameter_type, *optionals in data:
        if not optionals:
            if parameter_type == "map":
                all_errors.append(f"Missing rank for map type for parameter {definition_name} in class {class_name}")
                continue
            try:
                parameter_type, rank = fancy_type_to_type_and_rank(parameter_type)
            except ValueError:
                all_errors.append(
                    f"Failed to read rank from type '{parameter_type}' for parameter {definition_name} in class {class_name}"
                )
                continue
        else:
            rank = optionals[0]
        yield {
            "entity_class_name": class_name,
            "parameter_definition_name": definition_name,
            "type": parameter_type,
            "rank": rank,
        }


def _get_metadata_for_import(data):
    for metadata in data:
        for name, value in _parse_metadata(metadata):
            yield {"name": name, "value": value}


def _get_entity_metadata_for_import(data):
    key = ("entity_class_name", "entity_byname", "metadata_name", "metadata_value")
    for class_name, entity_byname, metadata in data:
        if isinstance(entity_byname, str):
            entity_byname = (entity_byname,)
        for name, value in _parse_metadata(metadata):
            yield dict(zip(key, (class_name, entity_byname, name, value)))


def _get_parameter_value_metadata_for_import(db_map, data):
    key = (
        "entity_class_name",
        "entity_byname",
        "parameter_definition_name",
        "metadata_name",
        "metadata_value",
        "alternative_name",
    )
    for class_name, entity_byname, parameter_name, metadata, *optionals in data:
        if isinstance(entity_byname, str):
            entity_byname = (entity_byname,)
        alternative_name = optionals[0] if optionals else db_map.get_import_alternative_name()
        for name, value in _parse_metadata(metadata):
            yield dict(zip(key, (class_name, entity_byname, parameter_name, name, value, alternative_name)))


# Legacy
def _object_classes_to_entity_classes(data):
    for x in data:
        if isinstance(x, str):
            yield x, ()
        else:
            name, *optionals = x
            yield name, (), *optionals<|MERGE_RESOLUTION|>--- conflicted
+++ resolved
@@ -154,22 +154,14 @@
         scenario_alternatives (list(str,str,str)): tuples of
             (scenario name, alternative name, preceding alternative name)
         parameter_value_lists (list(str,str|numeric)): tuples of (list name, value)
-<<<<<<< HEAD
-        metadata (str,str): tuples of (name, value)
-        entity_metadata (str,str or tuple(str),str,str):
-            tuples of (class name, entity name or element name list, metadata name, metadata value)
-        parameter_value_metadata (str,str,str or tuple(str),str,str,str): tuples of
-            (class name, parameter definition name, entity byname, alternative name, metadata name, metadata value)
-        superclass_subclasses (str,str): tuples of (superclass name, subclass name)
-        entity_class_display_modes (str,str): tuples of (name, description)
-=======
         metadata (list(tuple(str,str))): tuples of (name, value)
         entity_metadata (list(tuple(str,tuple,str,str))):
             tuples of (class name, entity byname, metadata name, value)
         parameter_value_metadata (list(tuple(str,tuple,str,str,str,str))):
             tuples of (class name, entity byname, parameter name, metadata name, value, alternative name)
         superclass_subclasses (list(tuple(str,str))): tuples of (superclass name, subclass name)
->>>>>>> fbee93f3
+        entity_class_display_modes (list(tuple(str,str))): tuples of (name, description)
+        display_mode__entity_classes (list(tuple(str,str,int))): tuples of (display mode name, entity class name, display order)
 
     Yields:
         str: item type
@@ -263,8 +255,9 @@
     if object_parameter_value_metadata:  # Legacy
         yield from get_data_for_import(db_map, all_errors, parameter_value_metadata=object_parameter_value_metadata)
     if relationship_parameter_value_metadata:  # Legacy
-<<<<<<< HEAD
-        yield from get_data_for_import(db_map, parameter_value_metadata=relationship_parameter_value_metadata)
+        yield from get_data_for_import(
+            db_map, all_errors, parameter_value_metadata=relationship_parameter_value_metadata
+        )
     if entity_class_display_modes:
         yield (
             "entity_class_display_mode",
@@ -274,10 +267,6 @@
         yield (
             "display_mode__entity_class",
             _get_display_mode__entity_classes_for_import(db_map, display_mode__entity_classes),
-=======
-        yield from get_data_for_import(
-            db_map, all_errors, parameter_value_metadata=relationship_parameter_value_metadata
->>>>>>> fbee93f3
         )
 
 
@@ -581,7 +570,6 @@
     return (dict(zip(key, x)) for x in data)
 
 
-<<<<<<< HEAD
 def _get_entity_class_display_modes_for_import(db_map, data):
     key = ("name", "description")
     return ({"name": x} if isinstance(x, str) else dict(zip(key, x)) for x in data)
@@ -600,10 +588,7 @@
         yield dict(zip(key, (display_mode_name, entity_class_name, display_order, *optionals)))
 
 
-def _get_entities_for_import(db_map, data):
-=======
 def _get_entities_for_import(data):
->>>>>>> fbee93f3
     items_by_el_count = {}
     key = ("entity_class_name", "entity_byname", "description")
     for class_name, name_or_el_name_list, *optionals in data:
