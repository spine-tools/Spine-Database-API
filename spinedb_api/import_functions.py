--- conflicted
+++ resolved
@@ -17,33 +17,7 @@
 """
 from collections import defaultdict
 
-<<<<<<< HEAD
-import uuid
-from collections import defaultdict
-from contextlib import suppress
-
-from .exception import SpineIntegrityError, SpineDBAPIError
-from .check_functions import (
-    check_tool,
-    check_feature,
-    check_tool_feature,
-    check_tool_feature_method,
-    check_alternative,
-    check_object_class,
-    check_object,
-    check_wide_relationship_class,
-    check_wide_relationship,
-    check_entity_group,
-    check_parameter_definition,
-    check_parameter_value,
-    check_scenario,
-    check_parameter_value_list,
-    check_list_value,
-)
-from .parameter_value import to_database, from_database, fix_conflict
-=======
 from .parameter_value import to_database, fix_conflict
->>>>>>> 29e89b04
 from .helpers import _parse_metadata
 
 
@@ -370,106 +344,7 @@
         int: number of items imported
         list: errors
     """
-<<<<<<< HEAD
-    return import_data(db_map, scenario_alternatives=data, make_cache=make_cache)
-
-
-def _get_scenario_alternatives_for_import(data, make_cache):
-    cache = make_cache({"scenario_alternative"}, include_ancestors=True)
-    scenario_alternative_id_lists = {x.id: x.alternative_id_list for x in cache.get("scenario", {}).values()}
-    scenario_alternative_ids = {
-        (x.scenario_id, x.alternative_id): x.id for x in cache.get("scenario_alternative", {}).values()
-    }
-    scenario_ids = {scenario.name: scenario.id for scenario in cache.get("scenario", {}).values()}
-    alternative_ids = {alternative.name: alternative.id for alternative in cache.get("alternative", {}).values()}
-    to_add = []
-    to_update = []
-    error_log = []
-    successors_ids_per_scenario = defaultdict(dict)
-    for scenario_name, alternative_name, *optionals in data:
-        try:
-            predecessor_id = alternative_ids[alternative_name]
-        except KeyError:
-            error_log.append(
-                ImportErrorLogItem(msg=f"Alternative '{alternative_name}' not found.", db_type="scenario alternative")
-            )
-            continue
-        successor = optionals[0] if optionals else None
-        if successor is not None:
-            try:
-                successor_id = alternative_ids[successor]
-            except KeyError:
-                error_log.append(
-                    ImportErrorLogItem(msg=f"Alternative '{successor}' not found.", db_type="scenario alternative")
-                )
-                continue
-        else:
-            successor_id = None
-        successors_ids_per_scenario[scenario_name][predecessor_id] = successor_id
-    predecessor_ids_per_scenario = {
-        scenario_name: {successor: predecessor for predecessor, successor in successor_ids.items()}
-        for scenario_name, successor_ids in successors_ids_per_scenario.items()
-    }
-    for scenario_name, predecessor_ids in predecessor_ids_per_scenario.items():
-        try:
-            scenario_id = scenario_ids[scenario_name]
-        except KeyError:
-            error_log.append(
-                ImportErrorLogItem(msg=f"Scenario '{scenario_name}' not found.", db_type="scenario alternative")
-            )
-            continue
-        orig_alt_id_list = scenario_alternative_id_lists.get(scenario_id, [])
-        successor_ids = successors_ids_per_scenario[scenario_name]
-        new_alt_id_list = [id_ for id_ in orig_alt_id_list if id_ not in successor_ids]
-        last_alternative_ids = []
-        for predecessor_id, successor_id in list(successor_ids.items()):
-            if successor_id is None:
-                if predecessor_id not in orig_alt_id_list:
-                    last_alternative_ids.append(predecessor_id)
-                del successor_ids[predecessor_id]
-        with suppress(KeyError):
-            del predecessor_ids[None]
-        new_alt_id_list += last_alternative_ids
-        for predecessor_id in predecessor_ids:
-            if predecessor_id not in successor_ids and predecessor_id not in new_alt_id_list:
-                new_alt_id_list.insert(0, predecessor_id)
-                break
-        while predecessor_ids:
-            for i, alternative_id in enumerate(new_alt_id_list):
-                if (predecessor := predecessor_ids.pop(alternative_id, None)) is not None:
-                    new_alt_id_list.insert(i, predecessor)
-                    break
-            else:
-                alternative_names = {name: id_ for id_, name in alternative_ids.items()}
-                for successor, predecessor in predecessor_ids.items():
-                    if predecessor not in new_alt_id_list:
-                        error_log.append(
-                            ImportErrorLogItem(
-                                msg=f"Before alternative '{alternative_names[successor]}' not found for '{alternative_names[predecessor]}'"
-                            )
-                        )
-                        break
-                else:
-                    raise RuntimeError("This should be unreachable.")
-                break
-        scenario_alternative_id_lists[scenario_id] = new_alt_id_list
-    for scenario_id, new_alt_id_list in scenario_alternative_id_lists.items():
-        for k, alt_id in enumerate(new_alt_id_list):
-            id_ = scenario_alternative_ids.get((scenario_id, alt_id))
-            item = {"scenario_id": scenario_id, "alternative_id": alt_id, "rank": k + 1}
-            if id_ is not None:
-                item["id"] = id_
-                to_update.append(item)
-            else:
-                to_add.append(item)
-    return to_add, to_update, error_log
-
-
-def import_object_classes(db_map, data, make_cache=None):
-    """Imports object classes.
-=======
     return import_data(db_map, parameter_values=data, unparse_value=unparse_value, on_conflict=on_conflict)
->>>>>>> 29e89b04
 
 
 def import_alternatives(db_map, data):
