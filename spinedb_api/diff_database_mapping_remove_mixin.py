--- conflicted
+++ resolved
@@ -94,269 +94,6 @@
         Returns:
             cascading_ids (dict): cascading ids keyed by table name
         """
-<<<<<<< HEAD
-        item_id = {}
-        diff_item_id = {}
-        # alternative
-        item_list = self.query(self.Alternative.id).filter(self.Alternative.id.in_(alternative_ids))
-        diff_item_list = self.query(self.DiffAlternative.id).filter(self.DiffAlternative.id.in_(alternative_ids))
-        self._collect_alternative_cascading_ids(
-            [x.id for x in item_list], [x.id for x in diff_item_list], item_id, diff_item_id
-        )
-        # scenario
-        item_list = self.query(self.Scenario.id).filter(self.Scenario.id.in_(scenario_ids))
-        diff_item_list = self.query(self.DiffScenario.id).filter(self.DiffScenario.id.in_(scenario_ids))
-        self._collect_scenario_cascading_ids(
-            [x.id for x in item_list], [x.id for x in diff_item_list], item_id, diff_item_id
-        )
-        # scenario alternatives
-        item_list = self.query(self.ScenarioAlternatives.id).filter(
-            self.ScenarioAlternatives.id.in_(scenario_alternative_ids)
-        )
-        diff_item_list = self.query(self.DiffScenarioAlternatives.id).filter(
-            self.DiffScenarioAlternatives.id.in_(scenario_alternative_ids)
-        )
-        self._collect_scenario_alternatives_cascading_ids(
-            [x.id for x in item_list], [x.id for x in diff_item_list], item_id, diff_item_id
-        )
-        # object_class
-        item_list = self.query(self.ObjectClass.entity_class_id).filter(
-            self.ObjectClass.entity_class_id.in_(object_class_ids)
-        )
-        diff_item_list = self.query(self.DiffObjectClass.entity_class_id).filter(
-            self.DiffObjectClass.entity_class_id.in_(object_class_ids)
-        )
-        self._collect_object_class_cascading_ids(
-            [x.entity_class_id for x in item_list], [x.entity_class_id for x in diff_item_list], item_id, diff_item_id
-        )
-        # object
-        item_list = self.query(self.Object.entity_id).filter(self.Object.entity_id.in_(object_ids))
-        diff_item_list = self.query(self.DiffObject.entity_id).filter(self.DiffObject.entity_id.in_(object_ids))
-        self._collect_object_cascading_ids(
-            [x.entity_id for x in item_list], [x.entity_id for x in diff_item_list], item_id, diff_item_id
-        )
-        # relationship_class
-        item_list = self.query(self.RelationshipClass.entity_class_id).filter(
-            self.RelationshipClass.entity_class_id.in_(relationship_class_ids)
-        )
-        diff_item_list = self.query(self.DiffRelationshipClass.entity_class_id).filter(
-            self.DiffRelationshipClass.entity_class_id.in_(relationship_class_ids)
-        )
-        self._collect_relationship_class_cascading_ids(
-            [x.entity_class_id for x in item_list], [x.entity_class_id for x in diff_item_list], item_id, diff_item_id
-        )
-        # relationship
-        item_list = self.query(self.Relationship.entity_id).filter(self.Relationship.entity_id.in_(relationship_ids))
-        diff_item_list = self.query(self.DiffRelationship.entity_id).filter(
-            self.DiffRelationship.entity_id.in_(relationship_ids)
-        )
-        self._collect_relationship_cascading_ids(
-            [x.entity_id for x in item_list], [x.entity_id for x in diff_item_list], item_id, diff_item_id
-        )
-        # parameter
-        item_list = self.query(self.ParameterDefinition.id).filter(
-            self.ParameterDefinition.id.in_(parameter_definition_ids)
-        )
-        diff_item_list = self.query(self.DiffParameterDefinition.id).filter(
-            self.DiffParameterDefinition.id.in_(parameter_definition_ids)
-        )
-        self._collect_parameter_definition_cascading_ids(
-            [x.id for x in item_list], [x.id for x in diff_item_list], item_id, diff_item_id
-        )
-        # parameter_value
-        item_list = self.query(self.ParameterValue.id).filter(self.ParameterValue.id.in_(parameter_value_ids))
-        diff_item_list = self.query(self.DiffParameterValue.id).filter(
-            self.DiffParameterValue.id.in_(parameter_value_ids)
-        )
-        self._collect_parameter_value_cascading_ids(
-            [x.id for x in item_list], [x.id for x in diff_item_list], item_id, diff_item_id
-        )
-        # parameter_tag
-        item_list = self.query(self.ParameterTag.id).filter(self.ParameterTag.id.in_(parameter_tag_ids))
-        diff_item_list = self.query(self.DiffParameterTag.id).filter(self.DiffParameterTag.id.in_(parameter_tag_ids))
-        self._collect_parameter_tag_cascading_ids(
-            [x.id for x in item_list], [x.id for x in diff_item_list], item_id, diff_item_id
-        )
-        # parameter_definition_tag
-        item_list = self.query(self.ParameterDefinitionTag.id).filter(
-            self.ParameterDefinitionTag.id.in_(parameter_definition_tag_ids)
-        )
-        diff_item_list = self.query(self.DiffParameterDefinitionTag.id).filter(
-            self.DiffParameterDefinitionTag.id.in_(parameter_definition_tag_ids)
-        )
-        self._collect_parameter_definition_tag_cascading_ids(
-            [x.id for x in item_list], [x.id for x in diff_item_list], item_id, diff_item_id
-        )
-        # parameter_value_list
-        item_list = self.query(self.ParameterValueList.id).filter(
-            self.ParameterValueList.id.in_(parameter_value_list_ids)
-        )
-        diff_item_list = self.query(self.DiffParameterValueList.id).filter(
-            self.DiffParameterValueList.id.in_(parameter_value_list_ids)
-        )
-        self._collect_parameter_value_list_cascading_ids(
-            [x.id for x in item_list], [x.id for x in diff_item_list], item_id, diff_item_id
-        )
-        return item_id, diff_item_id
-
-    def _collect_alternative_cascading_ids(self, ids, diff_ids, item_id, diff_item_id):
-        """Finds object class cascading ids and adds them to the given dictionaries."""
-        # Touch
-        item_id.setdefault("alternative", set()).update(ids)
-        diff_item_id.setdefault("alternative", set()).update(diff_ids)
-        # parameter values
-        item_list = self.query(self.ParameterValue.id).filter(self.ParameterValue.alternative_id.in_(ids))
-        diff_item_list = self.query(self.DiffParameterValue.id).filter(self.DiffParameterValue.alternative_id.in_(ids))
-        self._collect_parameter_value_cascading_ids(
-            [x.id for x in item_list], [x.id for x in diff_item_list], item_id, diff_item_id
-        )
-        # scenario alternatives
-        item_list = self.query(self.ScenarioAlternatives.alternative_id).filter(
-            self.ScenarioAlternatives.alternative_id.in_(ids)
-        )
-        diff_item_list = self.query(self.DiffScenarioAlternatives.alternative_id).filter(
-            self.DiffScenarioAlternatives.alternative_id.in_(diff_ids)
-        )
-        self._collect_scenario_alternatives_cascading_ids(
-            [x.id for x in item_list], [x.id for x in diff_item_list], item_id, diff_item_id
-        )
-
-    def _collect_scenario_cascading_ids(self, ids, diff_ids, item_id, diff_item_id):
-        """Finds object class cascading ids and adds them to the given dictionaries."""
-        # Touch
-        item_id.setdefault("scenario", set()).update(ids)
-        diff_item_id.setdefault("scenario", set()).update(diff_ids)
-        # scenario alternatives
-        item_list = self.query(self.ScenarioAlternatives.scenario_id).filter(
-            self.ScenarioAlternatives.scenario_id.in_(ids)
-        )
-        diff_item_list = self.query(self.DiffScenarioAlternatives.scenario_id).filter(
-            self.DiffScenarioAlternatives.scenario_id.in_(diff_ids)
-        )
-        self._collect_scenario_alternatives_cascading_ids(
-            [x.id for x in item_list], [x.id for x in diff_item_list], item_id, diff_item_id
-        )
-
-    def _collect_object_class_cascading_ids(self, ids, diff_ids, item_id, diff_item_id):
-        """Finds object class cascading ids and adds them to the given dictionaries."""
-        # Touch
-        item_id.setdefault("entity_class", set()).update(ids)
-        diff_item_id.setdefault("entity_class", set()).update(diff_ids)
-        item_id.setdefault("object_class", set()).update(ids)
-        diff_item_id.setdefault("object_class", set()).update(diff_ids)
-        # object
-        item_list = self.query(self.Entity.id).filter(self.Entity.class_id.in_(ids))
-        diff_item_list = self.query(self.DiffEntity.id).filter(self.DiffEntity.class_id.in_(ids + diff_ids))
-        self._collect_object_cascading_ids(
-            [x.id for x in item_list], [x.id for x in diff_item_list], item_id, diff_item_id
-        )
-        # relationship_class
-        item_list = self.query(self.RelationshipEntityClass.entity_class_id).filter(
-            self.RelationshipEntityClass.member_class_id.in_(ids)
-        )
-        diff_item_list = self.query(self.DiffRelationshipEntityClass.entity_class_id).filter(
-            self.DiffRelationshipEntityClass.member_class_id.in_(ids + diff_ids)
-        )
-        self._collect_relationship_class_cascading_ids(
-            [x.entity_class_id for x in item_list], [x.entity_class_id for x in diff_item_list], item_id, diff_item_id
-        )
-        # parameter
-        item_list = self.query(self.ParameterDefinition.id).filter(self.ParameterDefinition.entity_class_id.in_(ids))
-        diff_item_list = self.query(self.DiffParameterDefinition.id).filter(
-            self.DiffParameterDefinition.entity_class_id.in_(ids + diff_ids)
-        )
-        self._collect_parameter_definition_cascading_ids(
-            [x.id for x in item_list], [x.id for x in diff_item_list], item_id, diff_item_id
-        )
-
-    def _collect_object_cascading_ids(self, ids, diff_ids, item_id, diff_item_id):
-        """Finds object cascading ids and adds them to the given dictionaries."""
-        # Touch
-        item_id.setdefault("entity", set()).update(ids)
-        diff_item_id.setdefault("entity", set()).update(diff_ids)
-        item_id.setdefault("object", set()).update(ids)
-        diff_item_id.setdefault("object", set()).update(diff_ids)
-        # relationship
-        item_list = self.query(self.RelationshipEntity.entity_id).filter(self.RelationshipEntity.member_id.in_(ids))
-        diff_item_list = self.query(self.DiffRelationshipEntity.entity_id).filter(
-            self.DiffRelationshipEntity.member_id.in_(ids + diff_ids)
-        )
-        self._collect_relationship_cascading_ids(
-            [x.entity_id for x in item_list], [x.entity_id for x in diff_item_list], item_id, diff_item_id
-        )
-        # parameter_value
-        item_list = self.query(self.ParameterValue.id).filter(self.ParameterValue.entity_id.in_(ids))
-        diff_item_list = self.query(self.DiffParameterValue.id).filter(
-            self.DiffParameterValue.entity_id.in_(ids + diff_ids)
-        )
-        self._collect_parameter_value_cascading_ids(
-            [x.id for x in item_list], [x.id for x in diff_item_list], item_id, diff_item_id
-        )
-
-    def _collect_relationship_class_cascading_ids(self, ids, diff_ids, item_id, diff_item_id):
-        """Find out which items need to be removed due to the removal of relationship classes
-        given by `ids` and `diff_ids`,
-        and add their ids to `item_id` and `diff_item_id`."""
-        # Touch
-        item_id.setdefault("relationship_class", set()).update(ids)
-        diff_item_id.setdefault("relationship_class", set()).update(diff_ids)
-        item_id.setdefault("relationship_entity_class", set()).update(ids)
-        diff_item_id.setdefault("relationship_entity_class", set()).update(diff_ids)
-        item_id.setdefault("entity_class", set()).update(ids)
-        diff_item_id.setdefault("entity_class", set()).update(diff_ids)
-        # relationship
-        item_list = self.query(self.Relationship.entity_id).filter(self.Relationship.entity_class_id.in_(ids))
-        diff_item_list = self.query(self.DiffRelationship.entity_id).filter(
-            self.DiffRelationship.entity_class_id.in_(ids + diff_ids)
-        )
-        self._collect_relationship_cascading_ids(
-            [x.entity_id for x in item_list], [x.entity_id for x in diff_item_list], item_id, diff_item_id
-        )
-        # parameter
-        item_list = self.query(self.ParameterDefinition.id).filter(self.ParameterDefinition.entity_class_id.in_(ids))
-        diff_item_list = self.query(self.DiffParameterDefinition.id).filter(
-            self.DiffParameterDefinition.entity_class_id.in_(ids + diff_ids)
-        )
-        self._collect_parameter_definition_cascading_ids(
-            [x.id for x in item_list], [x.id for x in diff_item_list], item_id, diff_item_id
-        )
-
-    def _collect_relationship_cascading_ids(self, ids, diff_ids, item_id, diff_item_id):
-        """Find out which items need to be removed due to the removal of relationships
-        given by `ids` and `diff_ids`,
-        and add their ids to `item_id` and `diff_item_id`."""
-        # Touch
-        item_id.setdefault("relationship", set()).update(ids)
-        diff_item_id.setdefault("relationship", set()).update(diff_ids)
-        item_id.setdefault("entity", set()).update(ids)
-        diff_item_id.setdefault("entity", set()).update(diff_ids)
-        item_id.setdefault("relationship_entity", set()).update(ids)
-        diff_item_id.setdefault("relationship_entity", set()).update(diff_ids)
-        # parameter_value
-        item_list = self.query(self.ParameterValue.id).filter(self.ParameterValue.entity_id.in_(ids))
-        diff_item_list = self.query(self.DiffParameterValue.id).filter(
-            self.DiffParameterValue.entity_id.in_(ids + diff_ids)
-        )
-        self._collect_parameter_value_cascading_ids(
-            [x.id for x in item_list], [x.id for x in diff_item_list], item_id, diff_item_id
-        )
-
-    def _collect_parameter_definition_cascading_ids(self, ids, diff_ids, item_id, diff_item_id):
-        """Find out which items need to be removed due to the removal of parameter definitions
-        given by `ids` and `diff_ids`,
-        and add their ids to `item_id` and `diff_item_id`."""
-        # Touch
-        item_id.setdefault("parameter_definition", set()).update(ids)
-        diff_item_id.setdefault("parameter_definition", set()).update(diff_ids)
-        # parameter_value
-        item_list = self.query(self.ParameterValue.id).filter(self.ParameterValue.parameter_definition_id.in_(ids))
-        diff_item_list = self.query(self.DiffParameterValue.id).filter(
-            self.DiffParameterValue.parameter_definition_id.in_(ids + diff_ids)
-        )
-        self._collect_parameter_value_cascading_ids(
-            [x.id for x in item_list], [x.id for x in diff_item_list], item_id, diff_item_id
-        )
-=======
         cascading_ids = {}
         self._merge(cascading_ids, self._object_class_cascading_ids(set(object_class_ids)))
         self._merge(cascading_ids, self._object_cascading_ids(set(object_ids)))
@@ -367,12 +104,34 @@
         self._merge(cascading_ids, self._parameter_tag_cascading_ids(set(parameter_tag_ids)))
         self._merge(cascading_ids, self._parameter_definition_tag_cascading_ids(set(parameter_definition_tag_ids)))
         self._merge(cascading_ids, self._parameter_value_list_cascading_ids(set(parameter_value_list_ids)))
+        self._merge(cascading_ids, self._alternative_cascading_ids(set(alternative_ids)))
+        self._merge(cascading_ids, self._scenario_cascading_ids(set(scenario_ids)))
+        self._merge(cascading_ids, self._scenario_alternatives_cascading_ids(set(scenario_alternative_ids)))
         return cascading_ids
 
     @staticmethod
     def _merge(left, right):
         for tablename, ids in right.items():
             left.setdefault(tablename, set()).update(ids)
+
+    def _alternative_cascading_ids(self, ids):
+        """Finds object class cascading ids and adds them to the given dictionaries."""
+        cascading_ids = {"alternative": ids}
+        parameter_values = self.query(self.parameter_value_sq.c.id).filter(self.in_(self.parameter_value_sq.c.id, ids))
+        scenario_alternatives = self.query(self.scenario_alternatives_sq.c.id).filter(
+            self.in_(self.scenario_alternatives_sq.c.alternative_id, ids)
+        )
+        self._merge(cascading_ids, self._parameter_value_cascading_ids({x.id for x in parameter_values}))
+        self._merge(cascading_ids, self._scenario_alternatives_cascading_ids({x.id for x in scenario_alternatives}))
+        return cascading_ids
+
+    def _scenario_cascading_ids(self, ids):
+        cascading_ids = {"scenario": ids}
+        scenario_alternatives = self.query(self.scenario_alternatives_sq.c.id).filter(
+            self.in_(self.scenario_alternatives_sq.c.scenario_id, ids)
+        )
+        self._merge(cascading_ids, self._scenario_alternatives_cascading_ids({x.id for x in scenario_alternatives}))
+        return cascading_ids
 
     def _object_class_cascading_ids(self, ids):
         """Returns object class cascading ids."""
@@ -440,7 +199,6 @@
     def _parameter_tag_cascading_ids(self, ids):
         """Returns parameter tag cascading ids."""
         cascading_ids = {"parameter_tag": ids}
->>>>>>> e89f634a
         # parameter_definition_tag
         param_def_tags = self.query(self.parameter_definition_tag_sq.c.id).filter(
             self.in_(self.parameter_definition_tag_sq.c.parameter_tag_id, ids)
@@ -456,13 +214,7 @@
         """Returns parameter value list cascading ids and adds them to the given dictionaries.
         TODO: Should we remove parameter definitions here? Set their parameter_value_list_id to NULL?
         """
-<<<<<<< HEAD
-        item_id.setdefault("parameter_value_list", set()).update(ids)
-        diff_item_id.setdefault("parameter_value_list", set()).update(diff_ids)
-
-    def _collect_scenario_alternatives_cascading_ids(self, ids, diff_ids, item_id, diff_item_id):
-        item_id.setdefault("scenario_alternatives", set()).update(ids)
-        diff_item_id.setdefault("scenario_alternatives", set()).update(diff_ids)
-=======
         return {"parameter_value_list": ids}
->>>>>>> e89f634a
+
+    def _scenario_alternatives_cascading_ids(self, ids):
+        return {"scenario_alternative": ids}