--- conflicted
+++ resolved
@@ -979,9 +979,6 @@
             values = np.array(values, dtype=self._value_type)
         self._values = values
 
-<<<<<<< HEAD
-    def get_nearest(self, index):
-=======
     @property
     def value_type(self):
         """The type of the values.
@@ -1000,7 +997,6 @@
         Returns:
             any: The value.
         """
->>>>>>> 29e89b04
         pos = np.searchsorted(self.indexes, index)
         return self.values[pos]
 
@@ -1328,28 +1324,11 @@
         memoized_indexes = self._memoized_indexes.get(key)
         if memoized_indexes is not None:
             return memoized_indexes
-<<<<<<< HEAD
-        step_index = 0
-        step_cycle_index = 0
-        full_cycle_duration = sum(self._resolution, relativedelta())
-        stamps = np.empty(len(self), dtype=_NUMPY_DATETIME_DTYPE)
-        stamps[0] = self._start
-        for stamp_index in range(1, len(self._values)):
-            if step_index >= len(self._resolution):
-                step_index = 0
-                step_cycle_index += 1
-            current_cycle_duration = sum(self._resolution[: step_index + 1], relativedelta())
-            duration_from_start = step_cycle_index * full_cycle_duration + current_cycle_duration
-            stamps[stamp_index] = self._start + duration_from_start
-            step_index += 1
-        memoized_indexes = self._memoized_indexes[key] = np.array(stamps, dtype=_NUMPY_DATETIME_DTYPE)
-=======
         cycle_count = -(-len(self) // len(self.resolution))
         resolution = (cycle_count * self.resolution)[: len(self) - 1]
         resolution.insert(0, self._start)
         resolution_arr = np.array(resolution)
         memoized_indexes = self._memoized_indexes[key] = resolution_arr.cumsum().astype(_NUMPY_DATETIME_DTYPE)
->>>>>>> 29e89b04
         return memoized_indexes
 
     @property
