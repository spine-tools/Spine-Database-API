######################################################################################################################
# Copyright (C) 2017-2022 Spine project consortium
# Copyright Spine Database API contributors
# This file is part of Spine Database API.
# Spine Database API is free software: you can redistribute it and/or modify it under the terms of the GNU Lesser
# General Public License as published by the Free Software Foundation, either version 3 of the License, or (at your
# option) any later version. This program is distributed in the hope that it will be useful, but WITHOUT ANY WARRANTY;
# without even the implied warranty of MERCHANTABILITY or FITNESS FOR A PARTICULAR PURPOSE. See the GNU Lesser General
# Public License for more details. You should have received a copy of the GNU Lesser General Public License along with
# this program. If not, see <http://www.gnu.org/licenses/>.
######################################################################################################################

"""
Parameter values in a Spine DB can be of different types (see :ref:`parameter_value_format`).
For each of these types, this module provides a Python class to represent values of that type.

.. list-table:: Parameter value type and Python class
   :header-rows: 1

   * - type
     - Python class
   * - ``date_time``
     - :class:`DateTime`
   * - ``duration``
     - :class:`Duration`
   * - ``array``
     - :class:`Array`
   * - ``time_pattern``
     - :class:`TimePattern`
   * - ``time_series``
     - :class:`TimeSeriesFixedResolution` and :class:`TimeSeriesVariableResolution`
   * - ``map``
     - :class:`Map`

The module also provides the functions :func:`to_database` and :func:`from_database`
to translate between instances of the above classes and their DB representation (namely, the `value` and `type` fields
that would go in the ``parameter_value`` table).

For example, to write a Python object into a parameter value in the DB::

    # Create the Python object
    parsed_value = TimeSeriesFixedResolution(
        "2023-01-01T00:00",             # start
        "1D",                           # resolution
        [9, 8, 7, 6, 5, 4, 3, 2, 1, 0], # values
        ignore_year=False,
        repeat=False,
    )
    # Translate it to value and type
    value, type_ = to_database(parsed_value)
    # Add a parameter_value to the DB with that value and type
    with DatabaseMapping(url) as db_map:
        db_map.add_parameter_value_item(
            entity_class_name="cat",
            entity_byname=("Tom",),
            parameter_definition_name="number_of_lives",
            alternative_name="Base",
            value=value,
            type=type_,
        )
        db_map.commit_session("Tom is living one day at a time")

The value can be accessed as a Python object using the ``parsed_value`` field::

    # Get the parameter_value from the DB
    with DatabaseMapping(url) as db_map:
        pval_item = db_map.get_parameter_value_item(
            entity_class_name="cat",
            entity_byname=("Tom",),
            parameter_definition_name="number_of_lives",
            alternative_name="Base",
        )
    value = pval_item["parsed_value"]

In the rare case where a manual conversion from a DB value to Python object is needed,
use :func:`.from_database`::

    # Obtain value and type
    value, type_ = pval_item["value"], pval_item["type"]
    # Translate value and type to a Python object manually
    parsed_value = from_database(value, type_)
"""

from collections.abc import Sequence
from copy import copy
from datetime import datetime
import json
from json.decoder import JSONDecodeError
import re
from typing import SupportsFloat

import dateutil.parser
from dateutil.relativedelta import relativedelta
import numpy as np
from .exception import ParameterValueFormatError

# Defaulting to seconds precision in numpy.
_NUMPY_DATETIME_DTYPE = "datetime64[s]"
NUMPY_DATETIME64_UNIT = "s"
# Default start time guess, actual value not currently given in the JSON specification.
_TIME_SERIES_DEFAULT_START = "0001-01-01T00:00:00"
# Default resolution if it is omitted from the index entry.
_TIME_SERIES_DEFAULT_RESOLUTION = "1h"
# Default unit if resolution is given as a number instead of a string.
_TIME_SERIES_PLAIN_INDEX_UNIT = "m"
FLOAT_VALUE_TYPE = "float"
BOOLEAN_VALUE_TYPE = "bool"
STRING_VALUE_TYPE = "str"


def from_database(value, type_):
    """
    Converts a parameter value from the DB into a Python object.

    Args:
        value (bytes, optional): the `value` field from the ``parameter_value`` table.
        type_ (str): the `type` field from the ``parameter_value`` table.

    Returns:
        :class:`ParameterValue`, float, str, bool or None: a Python object representing the parameter value.
    """
    parsed = load_db_value(value, type_)
    if isinstance(parsed, dict):
        return from_dict(parsed)
    if isinstance(parsed, bool):
        return parsed
    if isinstance(parsed, SupportsFloat):
        return float(parsed)
    return parsed


def to_database(parsed_value):
    """
    Converts a Python object representing a parameter value into its DB representation.

    Args:
        parsed_value (Any): the Python object.

    Returns:
        tuple(bytes,str): the `value` and `type` fields that would go in the ``parameter_value`` table.
    """
    if hasattr(parsed_value, "to_database"):
        return parsed_value.to_database()
    db_value = json.dumps(parsed_value).encode("UTF8")
    db_type = type_for_scalar(parsed_value)
    return db_value, db_type


def duration_to_relativedelta(duration):
    """
    Converts a duration to a relativedelta object.

    :meta private:

    Args:
        duration (str): a duration string.

    Returns:
        :class:`~dateutil.relativedelta.relativedelta`: a relativedelta object corresponding to the given duration.
    """
    try:
        count, abbreviation, full_unit = re.split("\\s|([a-z]|[A-Z])", duration, maxsplit=1)
        count = int(count)
    except ValueError:
        raise ParameterValueFormatError(f'Could not parse duration "{duration}"')
    unit = abbreviation if abbreviation is not None else full_unit
    if unit in ["s", "second", "seconds"]:
        return relativedelta(seconds=count)
    if unit in ["m", "minute", "minutes"]:
        return relativedelta(minutes=count)
    if unit in ["h", "hour", "hours"]:
        return relativedelta(hours=count)
    if unit in ["D", "day", "days"]:
        return relativedelta(days=count)
    if unit in ["M", "month", "months"]:
        return relativedelta(months=count)
    if unit in ["Y", "year", "years"]:
        return relativedelta(years=count)
    raise ParameterValueFormatError(f'Could not parse duration "{duration}"')


def relativedelta_to_duration(delta):
    """
    Converts a relativedelta to duration.

    :meta private:

    Args:
        delta (:class:`~dateutil.relativedelta.relativedelta`): the relativedelta to convert.

    Returns:
        str: a duration string
    """
    if delta.seconds > 0:
        seconds = delta.seconds
        seconds += 60 * delta.minutes
        seconds += 60 * 60 * delta.hours
        seconds += 60 * 60 * 24 * delta.days
        # Skipping months and years since dateutil does not use them here
        # and they wouldn't make much sense anyway.
        return f"{seconds}s"
    if delta.minutes > 0:
        minutes = delta.minutes
        minutes += 60 * delta.hours
        minutes += 60 * 24 * delta.days
        return f"{minutes}m"
    if delta.hours > 0:
        hours = delta.hours
        hours += 24 * delta.days
        return f"{hours}h"
    if delta.days > 0:
        return f"{delta.days}D"
    if delta.months > 0:
        months = delta.months
        months += 12 * delta.years
        return f"{months}M"
    if delta.years > 0:
        return f"{delta.years}Y"
    return "0h"


def load_db_value(db_value, type_):
    """
    Parses a database representation of a parameter value (value and type) into a Python object, using JSON.
    If the result is a dict, adds the "type" property to it.

    :meta private:

    Args:
        db_value (bytes, optional): the database value.
        type_ (str): the value type.

    Returns:
        any: the parsed parameter value
    """
    if db_value is None:
        return None
    try:
        parsed = json.loads(db_value)
    except JSONDecodeError as err:
        raise ParameterValueFormatError(f"Could not decode the value: {err}") from err
    if isinstance(parsed, dict):
        return {"type": type_, **parsed}
    return parsed


def dump_db_value(parsed_value):
    """
    Unparses a Python object into a database representation of a parameter value (value and type), using JSON.
    If the given object is a dict, extracts the "type" property from it.

    :meta private:

    Args:
        parsed_value (any): a Python object, typically obtained by calling :func:`load_db_value`.

    Returns:
        tuple(str,str): database representation (value and type).
    """
    value_type = parsed_value.pop("type") if isinstance(parsed_value, dict) else None
    db_value = json.dumps(parsed_value).encode("UTF8")
    if isinstance(parsed_value, dict) and value_type is not None:
        parsed_value["type"] = value_type
    return db_value, value_type


def from_database_to_single_value(database_value, value_type):
    """
    Same as :func:`from_database`, but in the case of indexed types it returns just the type as a string.

    :meta private:

    Args:
        database_value (bytes): the database value
        value_type (str, optional): the value type

    Returns:
        :class:`ParameterValue`, float, str, bool or None: the encoded parameter value or its type.
    """
    if value_type is None or value_type not in {Map.type_(), TimeSeries.type_(), TimePattern.type_(), Array.type_()}:
        return from_database(database_value, value_type)
    return value_type


def from_database_to_dimension_count(database_value, value_type):
    """
    Counts the dimensions in a database representation of a parameter value (value and type).

    :meta private:

    Args:
        database_value (bytes): the database value
        value_type (str, optional): the value type

    Returns:
        int: number of dimensions
    """

    if value_type in {TimeSeries.type_(), TimePattern.type_(), Array.type_()}:
        return 1
<<<<<<< HEAD
    if value_type == Map.type_():
        map_value = from_database(database_value, value_type)
=======
    if value_type == "map":
        parsed = load_db_value(database_value, value_type)
        if "rank" in parsed:
            return parsed["rank"]
        map_value = from_dict(parsed)
>>>>>>> 96429630
        return map_dimensions(map_value)
    return 0


def from_dict(value):
    """
    Converts a dictionary representation of a parameter value into an encoded parameter value.

    :meta private:

    Args:
        value (dict): the value dictionary including the "type" key.

    Returns:
        :class:`ParameterValue`, float, str, bool or None: the encoded parameter value.
    """
    value_type = value["type"]
    try:
        if value_type == DateTime.type_():
            return _datetime_from_database(value["data"])
        if value_type == Duration.type_():
            return _duration_from_database(value["data"])
        if value_type == Map.type_():
            return _map_from_database(value)
        if value_type == TimePattern.type_():
            return _time_pattern_from_database(value)
        if value_type == TimeSeries.type_():
            return _time_series_from_database(value)
        if value_type == Array.type_():
            return _array_from_database(value)
        raise ParameterValueFormatError(f'Unknown or non-dictionary parameter value type "{value_type}"')
    except KeyError as error:
        raise ParameterValueFormatError(f'"{error.args[0]}" is missing in the parameter value description')


def fix_conflict(new, old, on_conflict="merge"):
    """Resolves conflicts between parameter values:

    :meta private:

    Args:
        new (:class:`ParameterValue`, float, str, bool or None): new parameter value to be written.
        old (:class:`ParameterValue`, float, str, bool or None): an existing parameter value in the db.
        on_conflict (str): conflict resolution strategy:
            - 'merge': Merge indexes if possible, otherwise replace.
            - 'replace': Replace old with new.
            - 'keep': Keep old.

    Returns:
        :class:`ParameterValue`, float, str, bool or None: a new parameter value with conflicts resolved.
    """
    funcs = {"keep": lambda new, old: old, "replace": lambda new, old: new, "merge": merge}
    func = funcs.get(on_conflict)
    if func is None:
        raise RuntimeError(
            f"Invalid conflict resolution strategy {on_conflict}, valid strategies are {', '.join(funcs)}"
        )
    return func(new, old)


def merge(value, other):
    """Merges the DB representation of two parameter values.

    :meta private:

    Args:
        value (tuple(bytes,str)): recipient value and type.
        other (tuple(bytes,str)): other value and type.

    Returns:
        tuple(bytes,str): the DB representation of the merged value.
    """
    parsed_value = from_database(*value)
    if not hasattr(parsed_value, "merge"):
        return value
    parsed_other = from_database(*other)
    return to_database(parsed_value.merge(parsed_other))


def merge_parsed(parsed_value, parsed_other):
    if not hasattr(parsed_value, "merge"):
        return parsed_value
    return parsed_value.merge(parsed_other)


def _break_dictionary(data):
    """Converts {"index": value} style dictionary into (list(indexes), numpy.ndarray(values)) tuple."""
    if not isinstance(data, dict):
        raise ParameterValueFormatError(
            f"expected data to be in dictionary format, instead got '{type(data).__name__}'"
        )
    indexes, values = zip(*data.items())
    return list(indexes), np.array(values)


def _datetime_from_database(value):
    """Converts a datetime database value into a DateTime object."""
    try:
        stamp = datetime.fromisoformat(value)
    except ValueError:
        try:
            stamp = dateutil.parser.parse(value)
        except ValueError:
            raise ParameterValueFormatError(f'Could not parse datetime from "{value}"')
    return DateTime(stamp)


def _duration_from_database(value):
    """
    Converts a duration database value into a Duration object.

    The deprecated 'variable durations' will be converted to Arrays.
    """
    if isinstance(value, (str, int)):
        # Set default unit to minutes if value is a plain number.
        if not isinstance(value, str):
            value = f"{value}m"
    elif isinstance(value, Sequence):
        # This type of 'variable duration' is deprecated. We make an Array instead.
        # Set default unit to minutes for plain numbers in value.
        value = [v if isinstance(v, str) else f"{v}m" for v in value]
        return Array([Duration(v) for v in value])
    else:
        raise ParameterValueFormatError("Duration value is of unsupported type")
    return Duration(value)


def _time_series_from_database(value_dict):
    """Converts a time series database value into a time series object.

    Args:
        value_dict (dict): time series dictionary

    Returns:
        TimeSeries: restored time series
    """
    data = value_dict["data"]
    if isinstance(data, dict):
        return _time_series_from_dictionary(value_dict)
    if isinstance(data, list):
        if isinstance(data[0], Sequence):
            return _time_series_from_two_columns(value_dict)
        return _time_series_from_single_column(value_dict)
    raise ParameterValueFormatError("Unrecognized time series format")


def _variable_resolution_time_series_info_from_index(value):
    """Returns ignore_year and repeat from index if present or their default values."""
    if "index" in value:
        data_index = value["index"]
        try:
            ignore_year = bool(data_index.get("ignore_year", False))
        except ValueError:
            raise ParameterValueFormatError(f'Could not decode ignore_year from "{data_index["ignore_year"]}"')
        try:
            repeat = bool(data_index.get("repeat", False))
        except ValueError:
            raise ParameterValueFormatError(f'Could not decode repeat from "{data_index["repeat"]}"')
    else:
        ignore_year = False
        repeat = False
    return ignore_year, repeat


def _time_series_from_dictionary(value_dict):
    """Converts a dictionary style time series into a TimeSeriesVariableResolution object.

    Args:
        value_dict (dict): time series dictionary

    Returns:
        TimeSeriesVariableResolution: restored time series
    """
    data = value_dict["data"]
    stamps = list()
    values = np.empty(len(data))
    for index, (stamp, series_value) in enumerate(data.items()):
        try:
            stamp = np.datetime64(stamp, NUMPY_DATETIME64_UNIT)
        except ValueError:
            raise ParameterValueFormatError(f'Could not decode time stamp "{stamp}"')
        stamps.append(stamp)
        values[index] = series_value
    stamps = np.array(stamps)
    ignore_year, repeat = _variable_resolution_time_series_info_from_index(value_dict)
    return TimeSeriesVariableResolution(stamps, values, ignore_year, repeat, value_dict.get("index_name", ""))


def _time_series_from_single_column(value_dict):
    """Converts a time series dictionary into a TimeSeriesFixedResolution object.

    Args:
        value_dict (dict): time series dictionary

    Returns:
        TimeSeriesFixedResolution: restored time series
    """
    if "index" in value_dict:
        value_index = value_dict["index"]
        start = value_index["start"] if "start" in value_index else _TIME_SERIES_DEFAULT_START
        resolution = value_index["resolution"] if "resolution" in value_index else _TIME_SERIES_DEFAULT_RESOLUTION
        if "ignore_year" in value_index:
            try:
                ignore_year = bool(value_index["ignore_year"])
            except ValueError:
                raise ParameterValueFormatError(f'Could not decode ignore_year value "{value_index["ignore_year"]}"')
        else:
            ignore_year = "start" not in value_index
        if "repeat" in value_index:
            try:
                repeat = bool(value_index["repeat"])
            except ValueError:
                raise ParameterValueFormatError(f'Could not decode repeat value "{value_index["ignore_year"]}"')
        else:
            repeat = "start" not in value_index
    else:
        start = _TIME_SERIES_DEFAULT_START
        resolution = _TIME_SERIES_DEFAULT_RESOLUTION
        ignore_year = True
        repeat = True
    if isinstance(resolution, str) or not isinstance(resolution, Sequence):
        # Always work with lists to simplify the code.
        resolution = [resolution]
    relativedeltas = list()
    for duration in resolution:
        if not isinstance(duration, str):
            duration = str(duration) + _TIME_SERIES_PLAIN_INDEX_UNIT
        relativedeltas.append(duration_to_relativedelta(duration))
    try:
        start = datetime.fromisoformat(start)
    except ValueError:
        try:
            start = dateutil.parser.parse(start)
        except ValueError:
            raise ParameterValueFormatError(f'Could not decode start value "{start}"')
    values = np.array(value_dict["data"])
    return TimeSeriesFixedResolution(
        start, relativedeltas, values, ignore_year, repeat, value_dict.get("index_name", "")
    )


def _time_series_from_two_columns(value_dict):
    """Converts a two column style time series into a TimeSeriesVariableResolution object.

    Args:
        value_dict (dict): time series dictionary

    Returns:
        TimeSeriesVariableResolution: restored time series
    """
    data = value_dict["data"]
    stamps = list()
    values = np.empty(len(data))
    for index, element in enumerate(data):
        if not isinstance(element, Sequence) or len(element) != 2:
            raise ParameterValueFormatError("Invalid value in time series array")
        try:
            stamp = np.datetime64(element[0], NUMPY_DATETIME64_UNIT)
        except ValueError:
            raise ParameterValueFormatError(f'Could not decode time stamp "{element[0]}"')
        stamps.append(stamp)
        values[index] = element[1]
    stamps = np.array(stamps)
    ignore_year, repeat = _variable_resolution_time_series_info_from_index(value_dict)
    return TimeSeriesVariableResolution(stamps, values, ignore_year, repeat, value_dict.get("index_name", ""))


def _time_pattern_from_database(value_dict):
    """Converts a time pattern database value into a TimePattern object.

    Args:
        value_dict (dict): time pattern dictionary

    Returns:
        TimePattern: restored time pattern
    """
    patterns, values = _break_dictionary(value_dict["data"])
    return TimePattern(patterns, values, value_dict.get("index_name", TimePattern.DEFAULT_INDEX_NAME))


def _map_from_database(value_dict):
    """Converts a map from its database representation to a Map object.

    Args:
        value_dict (dict): Map dictionary

    Returns:
        Map: restored Map
    """
    index_type = _map_index_type_from_database(value_dict["index_type"])
    index_name = value_dict.get("index_name", Map.DEFAULT_INDEX_NAME)
    data = value_dict["data"]
    if isinstance(data, dict):
        indexes = _map_indexes_from_database(data.keys(), index_type)
        values = _map_values_from_database(data.values())
    elif isinstance(data, Sequence):
        if not data:
            indexes = list()
            values = list()
        else:
            indexes_in_db = list()
            values_in_db = list()
            for row in data:
                if not isinstance(row, Sequence) or len(row) != 2:
                    raise ParameterValueFormatError('"data" is not a nested two column array.')
                indexes_in_db.append(row[0])
                values_in_db.append(row[1])
            indexes = _map_indexes_from_database(indexes_in_db, index_type)
            values = _map_values_from_database(values_in_db)
    else:
        raise ParameterValueFormatError('"data" attribute is not a dict or array.')
    return Map(indexes, values, index_type, index_name)


def _map_index_type_from_database(index_type_in_db):
    """Returns the type corresponding to index_type string."""
    index_type = {
        STRING_VALUE_TYPE: str,
        DateTime.type_(): DateTime,
        Duration.type_(): Duration,
        FLOAT_VALUE_TYPE: float,
    }.get(index_type_in_db, None)
    if index_type is None:
        raise ParameterValueFormatError(f'Unknown index_type "{index_type_in_db}".')
    return index_type


def _map_index_type_to_database(index_type):
    """Returns the string corresponding to given index type."""
    if issubclass(index_type, str):
        return STRING_VALUE_TYPE
    if issubclass(index_type, float):
        return FLOAT_VALUE_TYPE
    if index_type == DateTime:
        return DateTime.type_()
    if index_type == Duration:
        return Duration.type_()
    raise ParameterValueFormatError(f'Unknown index type "{index_type.__name__}".')


def _map_indexes_from_database(indexes_in_db, index_type):
    """Converts map's indexes from their database format."""
    try:
        indexes = [index_type(index) for index in indexes_in_db]
    except ValueError as error:
        raise ParameterValueFormatError(
            f'Failed to read index of type "{_map_index_type_to_database(index_type)}": {error}'
        )
    else:
        return indexes


def _map_index_to_database(index):
    """Converts a single map index to database format."""
    if hasattr(index, "value_to_database_data"):
        return index.value_to_database_data()
    return index


def _map_value_to_database(value):
    """Converts a single map value to database format."""
    if hasattr(value, "to_dict"):
        value_type = value.type_()
        value_dict = value.to_dict()
        if value_type == "map":
            rank = value_dict["rank"]
        elif value_type in (TimeSeries.type_(), Array.type_(), TimePattern.type_()):
            rank = 1
        else:
            rank = 0
        return dict(type=value.type_(), **value.to_dict()), rank
    return value, 0


def _map_values_from_database(values_in_db):
    """Converts map's values from their database format."""
    if not values_in_db:
        return list()
    values = list()
    for value_in_db in values_in_db:
        value = from_dict(value_in_db) if isinstance(value_in_db, dict) else value_in_db
        if isinstance(value, int):
            value = float(value)
        elif value is not None and not isinstance(value, (float, bool, Duration, IndexedValue, str, DateTime)):
            raise ParameterValueFormatError(f'Unsupported value type for Map: "{type(value).__name__}".')
        values.append(value)
    return values


def _array_from_database(value_dict):
    """Converts a value dictionary to Array.

    Args:
          value_dict (dict): array dictionary

    Returns:
          Array: Array value
    """
    value_type_id = value_dict.get("value_type", FLOAT_VALUE_TYPE)
    value_type = {
        FLOAT_VALUE_TYPE: float,
        STRING_VALUE_TYPE: str,
        DateTime.type_(): DateTime,
        Duration.type_(): Duration,
    }.get(value_type_id, None)
    if value_type is None:
        raise ParameterValueFormatError(f'Unsupported value type for Array: "{value_type_id}".')
    try:
        data = [value_type(x) for x in value_dict["data"]]
    except (TypeError, ParameterValueFormatError) as error:
        raise ParameterValueFormatError(f"Failed to read values for Array: {error}")
    else:
        index_name = value_dict.get("index_name", Array.DEFAULT_INDEX_NAME)
        return Array(data, value_type, index_name)


class ParameterValue:
    """Base for all classes representing parameter values."""

    VALUE_TYPE = NotImplemented

    def to_dict(self):
        """Returns a dictionary representation of this parameter value.

        :meta private:

        Returns:
            dict: a dictionary including the "type" key.
        """
        raise NotImplementedError()

    @staticmethod
    def type_():
        """Returns the type of the parameter value represented by this object.

        Returns:
            str
        """
        raise NotImplementedError()

    def to_database(self):
        """Returns the DB representation of this object. Equivalent to calling :func:`to_database` with it.

        Returns:
            tuple(bytes,str): the `value` and `type` fields that would go in the ``parameter_value`` table.
        """
        return json.dumps(self.to_dict()).encode("UTF8"), self.type_()


class ListValueRef:
    def __init__(self, list_value_id):
        self._list_value_id = list_value_id

    @staticmethod
    def type_():
        return "list_value_ref"

    def to_database(self):
        return json.dumps(self._list_value_id).encode("UTF8"), self.type_()


class DateTime(ParameterValue):
    """A parameter value of type 'date_time'. A point in time."""

    VALUE_TYPE = "single value"

    def __init__(self, value=None):
        """
        Args:
            value (:class:`DateTime` or str or :class:`~datetime.datetime`): the `date_time` value.
        """
        if value is None:
            value = datetime(year=2000, month=1, day=1)
        elif isinstance(value, str):
            try:
                value = datetime.fromisoformat(value)
            except ValueError:
                try:
                    value = dateutil.parser.parse(value)
                except ValueError:
                    raise ParameterValueFormatError(f'Could not parse datetime from "{value}"')
        elif isinstance(value, DateTime):
            value = copy(value._value)
        elif not isinstance(value, datetime):
            raise ParameterValueFormatError(f'"{type(value).__name__}" cannot be converted to DateTime.')
        self._value = value

    def __eq__(self, other):
        if not isinstance(other, DateTime):
            return NotImplemented
        return self._value == other._value

    def __lt__(self, other):
        if not isinstance(other, DateTime):
            return NotImplemented
        return self._value < other._value

    def __hash__(self):
        return hash(self._value)

    def __str__(self):
        return self._value.isoformat()

    def value_to_database_data(self):
        """Returns the database representation of the datetime.

        :meta private:
        """
        return self._value.isoformat()

    def to_dict(self):
        return {"data": self.value_to_database_data()}

    @staticmethod
    def type_():
        """See base class

        :meta private:
        """
        return "date_time"

    @property
    def value(self):
        """The value.

        Returns:
            :class:`~datetime.datetime`
        """
        return self._value


class Duration(ParameterValue):
    """
    A parameter value of type 'duration'. An extension of time.
    """

    VALUE_TYPE = "single value"

    def __init__(self, value=None):
        """
        Args:
            value (str or :class:`Duration` or :class:`~dateutil.dateutil.relativedelta`): the `duration` value.
        """
        if value is None:
            value = relativedelta(hours=1)
        elif isinstance(value, str):
            value = duration_to_relativedelta(value)
        elif isinstance(value, Duration):
            value = copy(value._value)
        if not isinstance(value, relativedelta):
            raise ParameterValueFormatError(f'Could not parse duration from "{value}"')
        self._value = value

    def __eq__(self, other):
        if not isinstance(other, Duration):
            return NotImplemented
        return self._value == other._value

    def __hash__(self):
        return hash(self._value)

    def __str__(self):
        return str(relativedelta_to_duration(self._value))

    def value_to_database_data(self):
        """Returns the 'data' property of this object's database representation.

        :meta private:
        """
        return relativedelta_to_duration(self._value)

    def to_dict(self):
        return {"data": self.value_to_database_data()}

    @staticmethod
    def type_():
        """See base class

        :meta private:
        """
        return "duration"

    @property
    def value(self):
        """The value.

        Returns
            :class:`~dateutil.dateutil.relativedelta`
        """
        return self._value


class _Indexes(np.ndarray):
    """
    A subclass of numpy.ndarray that keeps a lookup dictionary from elements to positions.
    Used by methods get_value and set_value of IndexedValue, to avoid something like

        position = indexes.index(element)

    which might be too slow compared to dictionary lookup.
    """

    def __new__(cls, other, dtype=None):
        obj = np.asarray(other, dtype=dtype).view(cls)
        obj.position_lookup = {index: k for k, index in enumerate(other)}
        return obj

    def __array_finalize__(self, obj):
        if obj is None:
            return
        # pylint: disable=attribute-defined-outside-init
        self.position_lookup = getattr(obj, "position_lookup", {})

    def __setitem__(self, position, index):
        old_index = self.__getitem__(position)
        self.position_lookup[index] = self.position_lookup.pop(old_index, "")
        super().__setitem__(position, index)

    def __eq__(self, other):
        return np.array_equal(self, other)

    def __bool__(self):
        return np.size(self) != 0


class IndexedValue(ParameterValue):
    """
    Base for all classes representing indexed parameter values.
    """

    DEFAULT_INDEX_NAME = NotImplemented

    def __init__(self, values, value_type=None, index_name=""):
        """
        :meta private:

        Args:
            index_name (str): a label for the index.
        """
        self._value_type = value_type
        self._indexes = None
        self._values = None
        self.values = values
        self.index_name = index_name if index_name else self.DEFAULT_INDEX_NAME

    def __bool__(self):
        # NOTE: Use self.indexes rather than self._indexes, otherwise TimeSeriesFixedResolution gives wrong result
        return bool(self.indexes)

    def __len__(self):
        return len(self.indexes)

    @staticmethod
    def type_():
        """See base class

        :meta private:
        """
        raise NotImplementedError()

    @property
    def indexes(self):
        """The indexes.

        Returns:
            :class:`~numpy.ndarray`
        """
        return self._indexes

    @indexes.setter
    def indexes(self, indexes):
        """Sets the indexes.

        Args:
            indexes (:class:`~numpy.ndarray`)
        """
        self._indexes = _Indexes(indexes)

    @property
    def values(self):
        """The values.

        Returns:
            :class:`~numpy.ndarray`
        """
        return self._values

    @values.setter
    def values(self, values):
        """Sets the values.

        Args:
            values (:class:`~numpy.ndarray`)
        """
        if isinstance(self._value_type, np.dtype) and (
            not isinstance(values, np.ndarray) or not values.dtype == self._value_type
        ):
            values = np.array(values, dtype=self._value_type)
        self._values = values

    @property
    def value_type(self):
        """The type of the values.

        Returns:
            type:
        """
        return self._value_type

    def get_nearest(self, index):
        """Returns the value at the nearest index to the given one.

        Args:
            index (any): The index.

        Returns:
            any: The value.
        """
        pos = np.searchsorted(self.indexes, index)
        return self.values[pos]

    def get_value(self, index):
        """Returns the value at the given index.

        Args:
            index (any): The index.

        Returns:
            any: The value.
        """
        pos = self.indexes.position_lookup.get(index)
        if pos is None:
            return None
        return self.values[pos]

    def set_value(self, index, value):
        """Sets the value at the given index.

        Args:
            index (any): The index.
            value (any): The value.
        """
        pos = self.indexes.position_lookup.get(index)
        if pos is not None:
            self.values[pos] = value

    def to_dict(self):
        raise NotImplementedError()

    def merge(self, other):
        if not isinstance(other, type(self)):
            return self
        new_indexes = np.unique(np.concatenate((self.indexes, other.indexes)))
        new_indexes.sort(kind="mergesort")
        _merge = lambda value, other: other if value is None else merge_parsed(value, other)
        new_values = [_merge(self.get_value(index), other.get_value(index)) for index in new_indexes]
        self.indexes = new_indexes
        self.values = new_values
        return self


class Array(IndexedValue):
    """A parameter value of type 'array'. A one dimensional array with zero based indexing."""

    VALUE_TYPE = "array"
    DEFAULT_INDEX_NAME = "i"

    def __init__(self, values, value_type=None, index_name=""):
        """
        Args:
            values (Sequence): the array values.
            value_type (type, optional): the type of the values; if not given, it will be deduced from `values`.
                Defaults to float if `values` is empty.
            index_name (str): the name you would give to the array index in your application.
        """
        if value_type is None:
            value_type = type(values[0]) if values else float
        if value_type == int:
            value_type = float
            try:
                values = [value_type(x) for x in values]
            except ValueError:
                raise ParameterValueFormatError("Cannot convert array's values to float.")
        if not all(isinstance(x, value_type) for x in values):
            try:
                values = [value_type(x) for x in values]
            except ValueError:
                raise ParameterValueFormatError("Not all array's values are of the same type.")
        super().__init__(values, value_type=value_type, index_name=index_name)
        self.indexes = range(len(values))

    def __eq__(self, other):
        if not isinstance(other, Array):
            return NotImplemented
        try:
            return np.array_equal(self._values, other._values, equal_nan=True) and self.index_name == other.index_name
        except TypeError:
            return np.array_equal(self._values, other._values) and self.index_name == other.index_name

    @staticmethod
    def type_():
        return "array"

    def to_dict(self):
        value_type_id = {
            float: FLOAT_VALUE_TYPE,
            str: STRING_VALUE_TYPE,  # String could also mean time_period but we don't have any way to distinguish that, yet.
            DateTime: DateTime.type_(),
            Duration: Duration.type_(),
        }.get(self._value_type)
        if value_type_id is None:
            raise ParameterValueFormatError(f"Cannot write unsupported array value type: {self._value_type.__name__}")
        if value_type_id in (FLOAT_VALUE_TYPE, STRING_VALUE_TYPE):
            data = self._values
        else:
            data = [x.value_to_database_data() for x in self._values]
        value_dict = {"value_type": value_type_id, "data": data}
        if self.index_name != self.DEFAULT_INDEX_NAME:
            value_dict["index_name"] = self.index_name
        return value_dict


class _TimePatternIndexes(_Indexes):
    """An array of *checked* time pattern indexes."""

    @staticmethod
    def _check_index(union_str):
        """
        Checks if a time pattern index has the right format.

        Args:
            union_str (str): The time pattern index to check. Generally assumed to be a union of interval intersections.

        Raises:
            ParameterValueFormatError: If the given string doesn't comply with time pattern spec.
        """
        if not union_str:
            # We accept empty strings so we can add empty rows in the parameter value editor UI
            return
        union_dlm = ","
        intersection_dlm = ";"
        range_dlm = "-"
        regexp = r"(Y|M|D|WD|h|m|s)"
        for intersection_str in union_str.split(union_dlm):
            for interval_str in intersection_str.split(intersection_dlm):
                m = re.match(regexp, interval_str)
                if m is None:
                    raise ParameterValueFormatError(
                        f"Invalid interval {interval_str}, it should start with either Y, M, D, WD, h, m, or s."
                    )
                key = m.group(0)
                lower_upper_str = interval_str[len(key) :]
                lower_upper = lower_upper_str.split(range_dlm)
                if len(lower_upper) != 2:
                    raise ParameterValueFormatError(
                        f"Invalid interval bounds {lower_upper_str}, it should be two integers separated by dash (-)."
                    )
                lower_str, upper_str = lower_upper
                try:
                    lower = int(lower_str)
                except:
                    raise ParameterValueFormatError(f"Invalid lower bound {lower_str}, must be an integer.")
                try:
                    upper = int(upper_str)
                except:
                    raise ParameterValueFormatError(f"Invalid upper bound {upper_str}, must be an integer.")
                if lower > upper:
                    raise ParameterValueFormatError(f"Lower bound {lower} can't be higher than upper bound {upper}.")

    def __array_finalize__(self, obj):
        """Checks indexes when building the array."""
        for x in obj:
            self._check_index(x)
        super().__array_finalize__(obj)

    def __eq__(self, other):
        return list(self) == list(other)

    def __setitem__(self, position, index):
        """Checks indexes when setting and item."""
        self._check_index(index)
        super().__setitem__(position, index)


class TimePattern(IndexedValue):
    """A parameter value of type 'time_pattern'.
    A mapping from time patterns strings to numerical values.
    """

    VALUE_TYPE = "time pattern"
    DEFAULT_INDEX_NAME = "p"

    def __init__(self, indexes, values, index_name=""):
        """
        Args:
            indexes (list): the time pattern strings.
            values (Sequence): the values associated to different patterns.
            index_name (str): index name
        """
        if len(indexes) != len(values):
            raise ParameterValueFormatError("Length of values does not match length of indexes")
        if not indexes:
            raise ParameterValueFormatError("Empty time pattern not allowed")
        super().__init__(values, value_type=np.dtype(float), index_name=index_name)
        self.indexes = indexes

    def __eq__(self, other):
        if not isinstance(other, TimePattern):
            return NotImplemented
        return (
            self._indexes == other._indexes
            and np.all(self._values == other._values)
            and self.index_name == other.index_name
        )

    @IndexedValue.indexes.setter
    def indexes(self, indexes):
        self._indexes = _TimePatternIndexes(indexes, dtype=np.object_)

    @staticmethod
    def type_():
        return "time_pattern"

    def to_dict(self):
        value_dict = {"data": dict(zip(self._indexes, self._values))}
        if self.index_name != self.DEFAULT_INDEX_NAME:
            value_dict["index_name"] = self.index_name
        return value_dict


class TimeSeries(IndexedValue):
    """Base for all classes representing 'time_series' parameter values."""

    VALUE_TYPE = "time series"
    DEFAULT_INDEX_NAME = "t"

    def __init__(self, values, ignore_year, repeat, index_name=""):
        """
        :meta private:

        Args:
            values (Sequence): the values in the time-series.
            ignore_year (bool): True if the year should be ignored.
            repeat (bool): True if the series is repeating.
            index_name (str): index name.
        """
        if len(values) < 1:
            raise ParameterValueFormatError("Time series too short. Must have one or more values")
        super().__init__(values, value_type=np.dtype(float), index_name=index_name)
        self._ignore_year = ignore_year
        self._repeat = repeat

    def __len__(self):
        return len(self._values)

    @property
    def ignore_year(self):
        """Whether the year should be ignored.

        Returns:
            bool:
        """
        return self._ignore_year

    @ignore_year.setter
    def ignore_year(self, ignore_year):
        """Sets the ignore_year property.

        Args:
            bool: new value.
        """
        self._ignore_year = bool(ignore_year)

    @property
    def repeat(self):
        """Whether the series is repeating.

        Returns:
            bool:
        """
        return self._repeat

    @repeat.setter
    def repeat(self, repeat):
        """Sets the repeat property.

        Args:
            bool: new value.
        """
        self._repeat = bool(repeat)

    @staticmethod
    def type_():
        return "time_series"

    def to_dict(self):
        raise NotImplementedError()


class TimeSeriesFixedResolution(TimeSeries):
    """
    A parameter value of type 'time_series'.
    A mapping from time stamps to numerical values, with fixed durations between the time stamps.

    When getting the indexes the durations are applied cyclically.

    Currently, there is no support for the `ignore_year` and `repeat` options
    other than having getters for their values.
    """

    _memoized_indexes = {}

    def __init__(self, start, resolution, values, ignore_year, repeat, index_name=""):
        """
        Args:
            start (str or :class:`~datetime.datetime` or :class:`~numpy.datetime64`): the first time stamp
            resolution (str, :class:`~dateutil.relativedelta.relativedelta`, list): duration(s) between the time stamps.
            values (Sequence): the values in the time-series.
            ignore_year (bool): True if the year should be ignored.
            repeat (bool): True if the series is repeating.
            index_name (str): index name.
        """
        super().__init__(values, ignore_year, repeat, index_name)
        self._start = None
        self._resolution = None
        self.start = start
        self.resolution = resolution

    def __eq__(self, other):
        if not isinstance(other, TimeSeriesFixedResolution):
            return NotImplemented
        return (
            self._start == other._start
            and self._resolution == other._resolution
            and np.array_equal(self._values, other._values, equal_nan=True)
            and self._ignore_year == other._ignore_year
            and self._repeat == other._repeat
            and self.index_name == other.index_name
        )

    def _get_memoized_indexes(self):
        key = (self.start, tuple(self.resolution), len(self))
        memoized_indexes = self._memoized_indexes.get(key)
        if memoized_indexes is not None:
            return memoized_indexes
        cycle_count = -(-len(self) // len(self.resolution))
        resolution = (cycle_count * self.resolution)[: len(self) - 1]
        resolution.insert(0, self._start)
        resolution_arr = np.array(resolution)
        memoized_indexes = self._memoized_indexes[key] = resolution_arr.cumsum().astype(_NUMPY_DATETIME_DTYPE)
        return memoized_indexes

    @property
    def indexes(self):
        if self._indexes is None:
            self.indexes = self._get_memoized_indexes()
        return IndexedValue.indexes.fget(self)

    @indexes.setter
    def indexes(self, indexes):
        # Needed because we redefine the setter
        self._indexes = _Indexes(indexes)

    @property
    def start(self):
        """Returns the start index.

        Returns:
            :class:`~numpy.datetime64`:
        """
        return self._start

    @start.setter
    def start(self, start):
        """
        Sets the start index.

        Args:
            start (:class:`~datetime.datetime` or :class:`~numpy.datetime64` or str): the start of the series
        """
        if isinstance(start, str):
            try:
                self._start = datetime.fromisoformat(start)
            except ValueError:
                try:
                    self._start = dateutil.parser.parse(start)
                except ValueError:
                    raise ParameterValueFormatError(f'Cannot parse start time "{start}"')
        elif isinstance(start, np.datetime64):
            self._start = start.tolist()
        else:
            self._start = start
        self._indexes = None

    @property
    def resolution(self):
        """Returns the resolution as list of durations.

        Returns:
            list(:class:`Duration`):
        """
        return self._resolution

    @resolution.setter
    def resolution(self, resolution):
        """
        Sets the resolution.

        Args:
            resolution (str, :class:`~.dateutil.relativedelta.relativedelta`, list): resolution or a list thereof
        """
        if isinstance(resolution, str):
            resolution = [duration_to_relativedelta(resolution)]
        elif not isinstance(resolution, Sequence):
            resolution = [resolution]
        else:
            for i, r in enumerate(resolution):
                if isinstance(r, str):
                    resolution[i] = duration_to_relativedelta(r)
        if not resolution:
            raise ParameterValueFormatError("Resolution cannot be zero.")
        self._resolution = resolution
        self._indexes = None

    def to_dict(self):
        if len(self._resolution) > 1:
            resolution_as_json = [relativedelta_to_duration(step) for step in self._resolution]
        else:
            resolution_as_json = relativedelta_to_duration(self._resolution[0])
        value_dict = {
            "index": {
                "start": str(self._start),
                "resolution": resolution_as_json,
                "ignore_year": self._ignore_year,
                "repeat": self._repeat,
            },
            "data": self._values.tolist(),
        }
        if self.index_name != self.DEFAULT_INDEX_NAME:
            value_dict["index_name"] = self.index_name
        return value_dict


class TimeSeriesVariableResolution(TimeSeries):
    """A parameter value of type 'time_series'.
    A mapping from time stamps to numerical values with arbitrary time steps.
    """

    def __init__(self, indexes, values, ignore_year, repeat, index_name=""):
        """
        Args:
            indexes (Sequence(:class:`~numpy.datetime64`)): the time stamps.
            values (Sequence): the value for each time stamp.
            ignore_year (bool): True if the year should be ignored.
            repeat (bool): True if the series is repeating.
            index_name (str): index name.
        """
        super().__init__(values, ignore_year, repeat, index_name)
        if len(indexes) != len(values):
            raise ParameterValueFormatError("Length of values does not match length of indexes")
        if not isinstance(indexes, np.ndarray):
            date_times = np.empty(len(indexes), dtype=_NUMPY_DATETIME_DTYPE)
            for i, index in enumerate(indexes):
                if isinstance(index, DateTime):
                    date_times[i] = np.datetime64(index.value, NUMPY_DATETIME64_UNIT)
                else:
                    try:
                        date_times[i] = np.datetime64(index, NUMPY_DATETIME64_UNIT)
                    except ValueError:
                        raise ParameterValueFormatError(
                            f'Cannot convert "{index}" of type {type(index).__name__} to time stamp.'
                        )
            indexes = date_times
        self.indexes = indexes

    def __eq__(self, other):
        if not isinstance(other, TimeSeriesVariableResolution):
            return NotImplemented
        return (
            np.array_equal(self._indexes, other._indexes)
            and np.array_equal(self._values, other._values, equal_nan=True)
            and self._ignore_year == other._ignore_year
            and self._repeat == other._repeat
            and self.index_name == other.index_name
        )

    def to_dict(self):
        value_dict = dict()
        value_dict["data"] = {str(index): float(value) for index, value in zip(self._indexes, self._values)}
        # Add "index" entry only if its contents are not set to their default values.
        if self._ignore_year:
            value_dict.setdefault("index", dict())["ignore_year"] = self._ignore_year
        if self._repeat:
            value_dict.setdefault("index", dict())["repeat"] = self._repeat
        if self.index_name != self.DEFAULT_INDEX_NAME:
            value_dict["index_name"] = self.index_name
        return value_dict


class Map(IndexedValue):
    """A parameter value of type 'map'. A mapping from key to value, where the values can be other instances
    of :class:`ParameterValue`.
    """

    VALUE_TYPE = "map"
    DEFAULT_INDEX_NAME = "x"

    def __init__(self, indexes, values, index_type=None, index_name=""):
        """
        Args:
            indexes (Sequence): the indexes in the map.
            values (Sequence): the value for each index.
            index_type (type or NoneType): index type or None to deduce from ``indexes``.
            index_name (str): index name.
        """
        if not indexes and index_type is None:
            raise ParameterValueFormatError("Cannot deduce index type from empty indexes list.")
        if indexes and index_type is not None and not isinstance(indexes[0], index_type):
            raise ParameterValueFormatError('Type of index does not match "index_type" argument.')
        if len(indexes) != len(values):
            raise ParameterValueFormatError("Length of values does not match length of indexes")
        super().__init__(values, index_name=index_name)
        self.indexes = indexes
        self._index_type = index_type if index_type is not None else type(indexes[0])
        self._values = values

    def __eq__(self, other):
        if not isinstance(other, Map):
            return NotImplemented
        return other._indexes == self._indexes and other._values == self._values and self.index_name == other.index_name

    @property
    def index_type(self):
        return self._index_type

    def is_nested(self):
        """Whether any of the values is also a map.

        Returns:
            bool:
        """
        return any(isinstance(value, Map) for value in self._values)

    def value_to_database_data(self):
        """Returns map's database representation's 'data' dictionary."""
        data = list()
        nested_ranks = [0]
        for index, value in zip(self._indexes, self._values):
            index_in_db = _map_index_to_database(index)
            value_in_db, nested_rank = _map_value_to_database(value)
            nested_ranks.append(nested_rank)
            data.append([index_in_db, value_in_db])
        return data, max(nested_ranks)

    @staticmethod
    def type_():
        return "map"

    def to_dict(self):
        data, nested_rank = self.value_to_database_data()
        value_dict = {
            "index_type": _map_index_type_to_database(self._index_type),
            "rank": nested_rank + 1,
            "data": data,
        }
        if self.index_name != self.DEFAULT_INDEX_NAME:
            value_dict["index_name"] = self.index_name
        return value_dict


def map_dimensions(map_):
    """Counts the dimensions in a map.

    :meta private:

    Args:
        map_ (:class:`Map`): the map to process.

    Returns:
        int: number of dimensions
    """
    nested = 0
    for v in map_.values:
        if isinstance(v, Map):
            nested = max(nested, map_dimensions(v))
        elif isinstance(v, IndexedValue):
            nested = max(nested, 1)
    return 1 + nested


def convert_leaf_maps_to_specialized_containers(map_):
    """
    Converts leafs to specialized containers.

    Current conversion rules:

    - If the ``index_type`` is a :class:`DateTime` and all ``values`` are float,
      then the leaf is converted to a :class:`TimeSeries`.

    :meta private:

    Args:
        map_ (:class:`Map`): a map to process.

    Returns:
        :class:`IndexedValue`: a new map with leaves converted.
    """
    converted_container = _try_convert_to_container(map_)
    if converted_container is not None:
        return converted_container
    new_values = list()
    for _, value in zip(map_.indexes, map_.values):
        if isinstance(value, Map):
            converted = convert_leaf_maps_to_specialized_containers(value)
            new_values.append(converted)
        else:
            new_values.append(value)
    return Map(map_.indexes, new_values, index_name=map_.index_name)


def convert_containers_to_maps(value):
    """
    Converts indexed values into maps.

    If ``value`` is a :class:`Map` then converts leaf values into maps recursively.

    :meta private:

    Args:
        value (:class:`IndexedValue`): an indexed value to convert.

    Returns:
        :class:`Map`: converted Map
    """
    if isinstance(value, Map):
        if not value:
            return value
        new_values = list()
        for _, x in zip(value.indexes, value.values):
            if isinstance(x, IndexedValue):
                new_values.append(convert_containers_to_maps(x))
            else:
                new_values.append(x)
        return Map(list(value.indexes), new_values, index_name=value.index_name)
    if isinstance(value, IndexedValue):
        if not value:
            if isinstance(value, TimeSeries):
                return Map([], [], DateTime, index_name=TimeSeries.DEFAULT_INDEX_NAME)
            return Map([], [], str)
        if isinstance(value, TimeSeries):
            return Map(
                [DateTime(t) for t in np.datetime_as_string(value.indexes)],
                list(value.values),
                index_name=value.index_name,
            )
        return Map(list(value.indexes), list(value.values), index_name=value.index_name)
    return value


def convert_map_to_table(map_, make_square=True, row_this_far=None, empty=None):
    """
    Converts :class:`Map` into list of rows recursively.

    :meta private:

    Args:
        map_ (:class:`Map`): map to convert.
        make_square (bool): if True, then pad rows with None so they all have the same length.
        row_this_far (list, optional): current row; used for recursion.
        empty (any, optional): object to fill empty cells with.

    Returns:
        list of list: map's rows
    """
    if row_this_far is None:
        row_this_far = list()
    rows = list()
    for index, value in zip(map_.indexes, map_.values):
        if not isinstance(value, Map):
            rows.append(row_this_far + [index, value])
        else:
            rows += convert_map_to_table(value, False, row_this_far + [index])
    if make_square:
        max_length = 0
        for row in rows:
            max_length = max(max_length, len(row))
        equal_length_rows = list()
        for row in rows:
            equal_length_row = row + (max_length - len(row)) * [empty]
            equal_length_rows.append(equal_length_row)
        return equal_length_rows
    return rows


def convert_map_to_dict(map_):
    """
    Converts a :class:`Map` to a nested dictionary.

    :meta private:

    Args:
        map_ (:class:`Map`): map to convert

    Returns:
        dict:
    """
    d = dict()
    for index, x in zip(map_.indexes, map_.values):
        if isinstance(x, Map):
            x = convert_map_to_dict(x)
        d[index] = x
    return d


def _try_convert_to_container(map_):
    """
    Tries to convert a map to corresponding specialized container.

    Args:
        map_ (Map): a map to convert

    Returns:
        TimeSeriesVariableResolution or None: converted Map or None if the map couldn't be converted
    """
    if not map_:
        return None
    stamps = list()
    values = list()
    for index, value in zip(map_.indexes, map_.values):
        if not isinstance(index, DateTime) or not isinstance(value, float):
            return None
        stamps.append(index)
        values.append(value)
    return TimeSeriesVariableResolution(stamps, values, False, False, index_name=map_.index_name)


# List of scalar types that are supported by the spinedb_api
SUPPORTED_TYPES = (Duration, DateTime, float, str)


def join_value_and_type(db_value, db_type):
    """Joins database value and type into a string.
    The resulting string is a JSON string.
    In case of complex types (duration, date_time, time_series, time_pattern, array, map),
    the type is just added as top-level key.

    :meta private:

    Args:
        db_value (bytes): database value
        db_type (str, optional): value type

    Returns:
        str: parameter value as JSON with an additional ``type`` field.
    """
    try:
        parsed = load_db_value(db_value, db_type)
    except ParameterValueFormatError:
        parsed = None
    return json.dumps(parsed)


def split_value_and_type(value_and_type):
    """Splits the given string into value and type.

    :meta private:

    Args:
        value_and_type (str): a string joining value and type, as obtained by calling :func:`join_value_and_type`.

    Returns:
        tuple(bytes,str): database value and type.
    """
    try:
        parsed = json.loads(value_and_type)
    except (TypeError, json.JSONDecodeError):
        parsed = value_and_type
    return dump_db_value(parsed)


def deep_copy_value(value):
    """Copies a value.
    The operation is deep meaning that nested Maps will be copied as well.

    :meta private:

    Args:
        value (Any): value to copy

    Returns:
        Any: deep-copied value
    """
    if isinstance(value, (SupportsFloat, str)) or value is None:
        return value
    if isinstance(value, Array):
        return Array(value.values, value.value_type, value.index_name)
    if isinstance(value, DateTime):
        return DateTime(value)
    if isinstance(value, Duration):
        return Duration(value)
    if isinstance(value, Map):
        return deep_copy_map(value)
    if isinstance(value, TimePattern):
        return TimePattern(value.indexes.copy(), value.values.copy(), value.index_name)
    if isinstance(value, TimeSeriesFixedResolution):
        return TimeSeriesFixedResolution(
            value.start, value.resolution, value.values.copy(), value.ignore_year, value.repeat, value.index_name
        )
    if isinstance(value, TimeSeriesVariableResolution):
        return TimeSeriesVariableResolution(
            value.indexes.copy(), value.values.copy(), value.ignore_year, value.repeat, value.index_name
        )
    raise ValueError("unknown value")


def deep_copy_map(value):
    """Deep copies a Map value.

    :meta private:

    Args:
        value (Map): Map to copy

    Returns:
        Map: deep-copied Map
    """
    xs = value.indexes.copy()
    ys = [deep_copy_value(y) for y in value.values]
    return Map(xs, ys, index_type=value.index_type, index_name=value.index_name)


def type_for_scalar(parsed_value):
    """Declares scalar value's database type.

    Args:
        parsed_value (float or string or bool): parsed scalar

    Returns:
        str: value's type
    """
    if parsed_value is None:
        return None
    if isinstance(parsed_value, dict):
        return parsed_value["type"]
    if isinstance(parsed_value, bool):
        return BOOLEAN_VALUE_TYPE
    if isinstance(parsed_value, SupportsFloat):
        return FLOAT_VALUE_TYPE
    if isinstance(parsed_value, str):
        return STRING_VALUE_TYPE
    raise ParameterValueFormatError(f"Values of type {type(parsed_value).__name__} not supported.")<|MERGE_RESOLUTION|>--- conflicted
+++ resolved
@@ -298,16 +298,11 @@
 
     if value_type in {TimeSeries.type_(), TimePattern.type_(), Array.type_()}:
         return 1
-<<<<<<< HEAD
     if value_type == Map.type_():
-        map_value = from_database(database_value, value_type)
-=======
-    if value_type == "map":
         parsed = load_db_value(database_value, value_type)
         if "rank" in parsed:
             return parsed["rank"]
         map_value = from_dict(parsed)
->>>>>>> 96429630
         return map_dimensions(map_value)
     return 0
 
