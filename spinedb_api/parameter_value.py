--- conflicted
+++ resolved
@@ -90,11 +90,7 @@
 import json
 from json.decoder import JSONDecodeError
 import re
-<<<<<<< HEAD
-from typing import Any, Counter, Literal, Optional, SupportsFloat, Type, TypeAlias, Union
-=======
-from typing import Any, Literal, Optional, SupportsFloat, Type, TypeAlias, Union
->>>>>>> 45a54127
+from typing import Any, ClassVar, Counter, Literal, Optional, SupportsFloat, Type, TypeAlias, Union
 import dateutil.parser
 from dateutil.relativedelta import relativedelta
 import numpy as np
@@ -130,17 +126,13 @@
 STRING_VALUE_TYPE = "str"
 
 
-<<<<<<< HEAD
-def from_database(value: bytes, type_: Optional[str]) -> Optional[Value | ParameterValue]:
-=======
 ConflictResolution: TypeAlias = Literal["keep", "replace", "merge"]
 ConflictResolutionCallable: TypeAlias = Callable[
     [tuple[bytes, Optional[str]], tuple[bytes, Optional[str]]], tuple[bytes, Optional[str]]
 ]
 
 
-def from_database(value: bytes, type_: Optional[str]) -> Optional[Value]:
->>>>>>> 45a54127
+def from_database(value: bytes, type_: Optional[str]) -> Optional[Value | ParameterValue]:
     """
     Converts a parameter value from the DB into a Python object.
 
@@ -797,7 +789,7 @@
     VALUE_TYPE = "single value"
     TYPE = "date_time"
 
-    def __init__(self, value: Optional[Union[str, DateTime, datetime]] = None):
+    def __init__(self, value: Optional[Union[str, DateTime, datetime, pyarrow.TimestampScalar]] = None):
         """
         Args:
             The `date_time` value.
@@ -814,6 +806,8 @@
                     raise ParameterValueFormatError(f'Could not parse datetime from "{value}"') from error
         elif isinstance(value, DateTime):
             value = copy(value._value)
+        elif isinstance(value, pyarrow.TimestampScalar):
+            value = value.as_py()
         elif not isinstance(value, datetime):
             raise ParameterValueFormatError(f'"{type(value).__name__}" cannot be converted to DateTime.')
         self._value = value
@@ -1147,12 +1141,14 @@
         index_name = arrow_value.column_names[0]
         if len(value_column) == 0:
             return cls([], value_type=_arrow_type_to_python(value_column.type), index_name=index_name)
-        if arrow_value.schema.types[value_column_index] == pyarrow.month_day_nano_interval():
+        if pyarrow.types.is_interval(arrow_value.schema.types[value_column_index]):
             return cls(list(Duration(d) for d in value_column), index_name=index_name)
+        if pyarrow.types.is_timestamp(arrow_value.schema.types[value_column_index]):
+            return cls(list(DateTime(t) for t in value_column), index_name=index_name)
         return cls(value_column.to_pylist(), index_name=index_name)
 
 
-ArrayValue: TypeAlias = float | bool | str | Duration
+ArrayValue: TypeAlias = float | bool | str | Duration | DateTime
 
 
 class _TimePatternIndexes(_Indexes):
@@ -1335,7 +1331,9 @@
     other than having getters for their values.
     """
 
-    _memoized_indexes: dict[tuple[np.datetime64, tuple[relativedelta, ...], int], nptyping.NDArray[np.datetime64]] = {}
+    _memoized_indexes: ClassVar[
+        dict[tuple[np.datetime64, tuple[relativedelta, ...], int], nptyping.NDArray[np.datetime64]]
+    ] = {}
 
     def __init__(
         self,
