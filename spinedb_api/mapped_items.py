--- conflicted
+++ resolved
@@ -12,12 +12,8 @@
 
 from operator import itemgetter
 from .db_mapping_base import MappedItemBase
-<<<<<<< HEAD
+from .exception import SpineDBAPIError
 from .helpers import DisplayStatus, name_from_dimensions, name_from_elements
-from .parameter_value import ParameterValueFormatError, from_database, to_database
-=======
-from .exception import SpineDBAPIError
-from .helpers import name_from_dimensions, name_from_elements
 from .parameter_value import (
     RANK_1_TYPES,
     VALUE_TYPES,
@@ -28,7 +24,6 @@
     to_database,
     type_and_rank_to_fancy_type,
 )
->>>>>>> fbee93f3
 
 
 def item_factory(item_type):
