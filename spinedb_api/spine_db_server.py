--- conflicted
+++ resolved
@@ -207,7 +207,7 @@
         for server_address in list(self._servers):
             self._shutdown_server(server_address)
 
-    def _start_server(self, db_url, upgrade, memory, ordering):
+    def _start_server(self, db_url, ordering, upgrade, memory):
         host = "127.0.0.1"
         while True:
             with socketserver.TCPServer((host, 0), None) as s:
@@ -289,8 +289,10 @@
         return output_queue.get()
 
 
-def start_spine_db_server(server_manager_queue, db_url, upgrade: bool = False, memory: bool = False, ordering=None):
-    return _run_request_on_manager("start_server", server_manager_queue, db_url, upgrade, memory, ordering)
+def start_spine_db_server(
+    server_manager_queue, db_url, ordering: OrderingDict, upgrade: bool = False, memory: bool = False
+):
+    return _run_request_on_manager("start_server", server_manager_queue, db_url, ordering, upgrade, memory)
 
 
 def shutdown_spine_db_server(server_manager_queue, server_address):
@@ -645,30 +647,6 @@
         self.request.sendall(response + bytes(self._EOT, self._ENCODING))
 
 
-<<<<<<< HEAD
-def quick_db_checkout(server_manager_queue, ordering):
-    _ManagerRequestHandler(server_manager_queue).quick_db_checkout(ordering)
-
-
-def start_spine_db_server(
-    server_manager_queue: _DeepCopyableQueue,
-    db_url: str,
-    ordering: OrderingDict,
-    upgrade: bool = False,
-    memory: bool = False,
-) -> tuple[str, int]:
-    handler = _ManagerRequestHandler(server_manager_queue)
-    server_address = handler.start_server(db_url, upgrade, memory, ordering)
-    return server_address
-
-
-def shutdown_spine_db_server(server_manager_queue, server_address):
-    handler = _ManagerRequestHandler(server_manager_queue)
-    handler.shutdown_server(server_address)
-
-
-=======
->>>>>>> b84e48c6
 @contextmanager
 def db_server_manager() -> Iterator[MPQueue]:
     """Creates a DB server manager that can be used to control the order in which different servers
