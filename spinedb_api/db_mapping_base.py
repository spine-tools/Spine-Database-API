--- conflicted
+++ resolved
@@ -600,12 +600,7 @@
         if item is self.wildcard_item:
             self.purged = True
             for current_item in self.valid_values():
-<<<<<<< HEAD
-                current_item.cascade_remove(source=self.wildcard_item)
-=======
-                self.remove_unique(current_item)
                 current_item.cascade_remove()
->>>>>>> 4d67fd69
             return self.wildcard_item
         item.cascade_remove()
         return item
@@ -614,12 +609,7 @@
         if id_ is Asterisk:
             self.purged = False
             for current_item in self.values():
-<<<<<<< HEAD
-                current_item.cascade_restore(source=self.wildcard_item)
-=======
-                self.add_unique(current_item)
                 current_item.cascade_restore()
->>>>>>> 4d67fd69
             return self.wildcard_item
         current_item = self.find_item({"id": id_})
         if current_item:
