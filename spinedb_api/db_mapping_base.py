--- conflicted
+++ resolved
@@ -74,14 +74,8 @@
         self.db_url = db_url
         self.sa_url = make_url(self.db_url)
         self.username = username if username else "anon"
-<<<<<<< HEAD
         self.codename = self._make_codename(codename)
-        self.engine = _create_engine(db_url) if _create_engine is not None else self._create_engine(db_url)
-        self._check_db_version(upgrade=upgrade)
-=======
-        self.codename = str(codename) if codename else self.sa_url.database
         self.engine = self._create_engine(db_url, upgrade=upgrade, create=create)
->>>>>>> 1223ab0b
         self.connection = self.engine.connect()
         self.session = Session(self.connection, autoflush=False)
         self.Alternative = None
@@ -199,7 +193,6 @@
         self._create_mapping()
         self._create_ids_for_in()
 
-<<<<<<< HEAD
     def _make_codename(self, codename):
         if codename:
             return str(codename)
@@ -207,10 +200,6 @@
             return os.path.basename(self.sa_url.database)
         return self.sa_url.database
 
-    @staticmethod
-    def _create_engine(db_url):
-        """Create engine."""
-=======
     def _create_engine(self, db_url, upgrade=False, create=False):
         """Create engine.
 
@@ -222,20 +211,14 @@
         Returns
             Engine
         """
->>>>>>> 1223ab0b
         try:
             engine = create_engine(db_url)
             with engine.connect():
                 pass
         except Exception as e:
             raise SpineDBAPIError(
-<<<<<<< HEAD
-                "Unable to create engine: {0}."
-                "Please check that\n\n\t{1}\n\nis the URL of a valid Spine db.".format(str(e), db_url)
-=======
                 f"Could not connect to '{db_url}': {str(e)}. "
                 f"Please make sure that '{db_url}' is a valid sqlalchemy URL."
->>>>>>> 1223ab0b
             )
         config = Config()
         config.set_main_option("script_location", "spinedb_api:alembic")
