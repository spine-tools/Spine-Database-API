--- conflicted
+++ resolved
@@ -75,14 +75,6 @@
         "Alternative": _alternative_mapping_from_dict,
         "Scenario": _scenario_mapping_from_dict,
         "ScenarioAlternative": _scenario_alternative_mapping_from_dict,
-<<<<<<< HEAD
-        # FIXME
-        # "Tool": _tool_mapping_from_dict,
-        # "Feature": _feature_mapping_from_dict,
-        # "ToolFeature": _tool_feature_mapping_from_dict,
-        # "ToolFeatureMethod": _tool_feature_method_mapping_from_dict,
-=======
->>>>>>> 7525f0a0
         "ObjectGroup": _object_group_mapping_from_dict,
         "ParameterValueList": _parameter_value_list_mapping_from_dict,
     }
