######################################################################################################################
# Copyright (C) 2017-2022 Spine project consortium
# This file is part of Spine Database API.
# Spine Database API is free software: you can redistribute it and/or modify it under the terms of the GNU Lesser
# General Public License as published by the Free Software Foundation, either version 3 of the License, or (at your
# option) any later version. This program is distributed in the hope that it will be useful, but WITHOUT ANY WARRANTY;
# without even the implied warranty of MERCHANTABILITY or FITNESS FOR A PARTICULAR PURPOSE. See the GNU Lesser General
# Public License for more details. You should have received a copy of the GNU Lesser General Public License along with
# this program. If not, see <http://www.gnu.org/licenses/>.
######################################################################################################################

"""
Provides :class:`.QuickDatabaseMappingBase`.

"""

from datetime import datetime, timezone
import sqlalchemy.exc
from .exception import SpineDBAPIError


class DatabaseMappingCommitMixin:
<<<<<<< HEAD
    """Provides methods to commit or rollback pending changes onto a Spine database."""
=======
    """Provides methods to commit or rollback pending changes onto a Spine database.
    Unlike Diff..., there's no "staging area", i.e., all changes are applied directly on the 'original' tables.
    So no regrets. But it's much faster than maintaining the staging area and diff tables,
    so ideal for, e.g., Spine Toolbox's Importer that operates 'in one go'.
    """

    def __init__(self, *args, **kwargs):
        """Initialize class."""
        super().__init__(*args, **kwargs)
        self._commit_id = None

    def has_pending_changes(self):
        return self._commit_id is not None

    def _get_sqlite_lock(self):
        """Commits the session's natural transaction and begins a new locking one."""
        if self.sa_url.drivername == "sqlite":
            self.session.commit()
            self.session.execute("BEGIN IMMEDIATE")

    def _make_commit_id(self):
        if self._commit_id is None:
            if self.committing:
                try:
                    self._get_sqlite_lock()
                except:
                    raise SpineDBAPIError("Committing failed due to the database being locked")
                self._commit_id = self._do_make_commit_id(self.connection)
            else:
                with self.engine.begin() as connection:
                    self._commit_id = self._do_make_commit_id(connection)
        return self._commit_id

    def _do_make_commit_id(self, connection):
        user = self.username
        date = datetime.now(timezone.utc)
        ins = self._metadata.tables["commit"].insert()
        return connection.execute(ins, {"user": user, "date": date, "comment": "uncomplete"}).inserted_primary_key[0]
>>>>>>> eee9112a

    def commit_session(self, comment):
        """Commits current session to the database.

        Args:
            comment (str): commit message
        """
        if not comment:
            raise SpineDBAPIError("Commit message cannot be empty.")
        dirty_items = self.cache.dirty_items()
        if not dirty_items:
            raise SpineDBAPIError("Nothing to commit.")
        user = self.username
        date = datetime.now(timezone.utc)
<<<<<<< HEAD
        ins = self._metadata.tables["commit"].insert()
        with self.engine.begin() as connection:
            commit_id = connection.execute(ins, dict(user=user, date=date, comment=comment)).inserted_primary_key[0]
            for tablename, (to_add, to_update, to_remove) in dirty_items:
                for item in to_add + to_update + to_remove:
                    item.commit(commit_id)
                # Remove before add, to help with keeping integrity constraints
                self._do_remove_items(connection, tablename, *{x["id"] for x in to_remove})
                self._do_update_items(connection, tablename, *to_update)
                self._do_add_items(connection, tablename, *to_add)
        self.cache.commit()
=======
        upd = commit.update().where(commit.c.id == self._make_commit_id())
        try:
            self._checked_execute(upd, dict(user=user, date=date, comment=comment))
        except sqlalchemy.exc.DBAPIError as e:
            raise SpineDBAPIError(f"Fail to commit: {e}")
        self.session.commit()
        self._commit_id = None
>>>>>>> eee9112a
        if self._memory:
            self._memory_dirty = True

    def rollback_session(self):
        if not self.cache.rollback():
            raise SpineDBAPIError("Nothing to rollback.")
        if self._memory:
            self._memory_dirty = False

    def refresh_session(self):
        self.cache.refresh()<|MERGE_RESOLUTION|>--- conflicted
+++ resolved
@@ -20,48 +20,7 @@
 
 
 class DatabaseMappingCommitMixin:
-<<<<<<< HEAD
     """Provides methods to commit or rollback pending changes onto a Spine database."""
-=======
-    """Provides methods to commit or rollback pending changes onto a Spine database.
-    Unlike Diff..., there's no "staging area", i.e., all changes are applied directly on the 'original' tables.
-    So no regrets. But it's much faster than maintaining the staging area and diff tables,
-    so ideal for, e.g., Spine Toolbox's Importer that operates 'in one go'.
-    """
-
-    def __init__(self, *args, **kwargs):
-        """Initialize class."""
-        super().__init__(*args, **kwargs)
-        self._commit_id = None
-
-    def has_pending_changes(self):
-        return self._commit_id is not None
-
-    def _get_sqlite_lock(self):
-        """Commits the session's natural transaction and begins a new locking one."""
-        if self.sa_url.drivername == "sqlite":
-            self.session.commit()
-            self.session.execute("BEGIN IMMEDIATE")
-
-    def _make_commit_id(self):
-        if self._commit_id is None:
-            if self.committing:
-                try:
-                    self._get_sqlite_lock()
-                except:
-                    raise SpineDBAPIError("Committing failed due to the database being locked")
-                self._commit_id = self._do_make_commit_id(self.connection)
-            else:
-                with self.engine.begin() as connection:
-                    self._commit_id = self._do_make_commit_id(connection)
-        return self._commit_id
-
-    def _do_make_commit_id(self, connection):
-        user = self.username
-        date = datetime.now(timezone.utc)
-        ins = self._metadata.tables["commit"].insert()
-        return connection.execute(ins, {"user": user, "date": date, "comment": "uncomplete"}).inserted_primary_key[0]
->>>>>>> eee9112a
 
     def commit_session(self, comment):
         """Commits current session to the database.
@@ -76,7 +35,6 @@
             raise SpineDBAPIError("Nothing to commit.")
         user = self.username
         date = datetime.now(timezone.utc)
-<<<<<<< HEAD
         ins = self._metadata.tables["commit"].insert()
         with self.engine.begin() as connection:
             commit_id = connection.execute(ins, dict(user=user, date=date, comment=comment)).inserted_primary_key[0]
@@ -88,15 +46,6 @@
                 self._do_update_items(connection, tablename, *to_update)
                 self._do_add_items(connection, tablename, *to_add)
         self.cache.commit()
-=======
-        upd = commit.update().where(commit.c.id == self._make_commit_id())
-        try:
-            self._checked_execute(upd, dict(user=user, date=date, comment=comment))
-        except sqlalchemy.exc.DBAPIError as e:
-            raise SpineDBAPIError(f"Fail to commit: {e}")
-        self.session.commit()
-        self._commit_id = None
->>>>>>> eee9112a
         if self._memory:
             self._memory_dirty = True
 
