--- conflicted
+++ resolved
@@ -854,18 +854,11 @@
         """
         intgr_error_log = []
         checked_items = list()
-<<<<<<< HEAD
         parameter_values = {
             (x.entity_id, x.parameter_definition_id, x.alternative_id): x.id
             for x in self.query(self.parameter_value_sq)
         }
         parameter_definition_dict = {
-=======
-        parameter_value_ids = {
-            (x.entity_id, x.parameter_definition_id): x.id for x in self.query(self.parameter_value_sq)
-        }
-        parameter_definitions = {
->>>>>>> f139114f
             x.id: {
                 "name": x.name,
                 "entity_class_id": x.entity_class_id,
@@ -873,14 +866,9 @@
             }
             for x in self.query(self.parameter_definition_sq)
         }
-<<<<<<< HEAD
-        entity_dict = {x.id: {"class_id": x.class_id, "name": x.name} for x in self.query(self.entity_sq)}
-        parameter_value_list_dict = {x.id: x.value_list for x in self.query(self.wide_parameter_value_list_sq)}
-        alternatives = set(a.id for a in self.query(self.alternative_sq))
-=======
         entities = {x.id: {"class_id": x.class_id, "name": x.name} for x in self.query(self.entity_sq)}
         parameter_value_lists = {x.id: x.value_list for x in self.query(self.wide_parameter_value_list_sq)}
->>>>>>> f139114f
+        alternatives = set(a.id for a in self.query(self.alternative_sq))
         for item in items:
             checked_item = item.copy()
             checked_item["entity_class_id"] = (
@@ -896,20 +884,14 @@
             alt_id = checked_item.get("alternative_id", None)
             try:
                 check_parameter_value(
-<<<<<<< HEAD
                     checked_item,
                     parameter_values,
                     parameter_definition_dict,
-                    entity_dict,
-                    parameter_value_list_dict,
+                    entities,
+                    parameter_value_lists,
                     alternatives,
                 )
                 parameter_values[entity_id, checked_item["parameter_definition_id"], alt_id] = None
-=======
-                    checked_item, parameter_value_ids, parameter_definitions, entities, parameter_value_lists
-                )
-                parameter_value_ids[entity_id, checked_item["parameter_definition_id"]] = None
->>>>>>> f139114f
                 checked_items.append(checked_item)
             except SpineIntegrityError as e:
                 if strict:
@@ -947,18 +929,11 @@
             }
             for x in self.query(self.parameter_value_sq)
         }
-<<<<<<< HEAD
-        parameter_values = {
+        parameter_value_ids = {
             (x.entity_id, x.parameter_definition_id, x.alternative_id): x.id
             for x in self.query(self.parameter_value_sq)
         }
         parameter_definition_dict = {
-=======
-        parameter_value_ids = {
-            (x.entity_id, x.parameter_definition_id): x.id for x in self.query(self.parameter_value_sq)
-        }
-        parameter_definitions = {
->>>>>>> f139114f
             x.id: {
                 "name": x.name,
                 "entity_class_id": x.entity_class_id,
@@ -968,14 +943,9 @@
             }
             for x in self.query(self.parameter_definition_sq)
         }
-<<<<<<< HEAD
-        entity_dict = {x.id: {"class_id": x.class_id, "name": x.name} for x in self.query(self.entity_sq)}
-        parameter_value_list_dict = {x.id: x.value_list for x in self.query(self.wide_parameter_value_list_sq)}
-        alternatives = set(a.id for a in self.query(self.alternative_sq))
-=======
         entities = {x.id: {"class_id": x.class_id, "name": x.name} for x in self.query(self.entity_sq)}
         parameter_value_lists = {x.id: x.value_list for x in self.query(self.wide_parameter_value_list_sq)}
->>>>>>> f139114f
+        alternatives = set(a.id for a in self.query(self.alternative_sq))
         for item in items:
             try:
                 id_ = item["id"]
@@ -986,15 +956,10 @@
                 intgr_error_log.append(SpineIntegrityError(msg))
                 continue
             try:
-<<<<<<< HEAD
-                updated_item = parameter_value_dict.pop(id_)
-                del parameter_values[
+                updated_item = parameter_values.pop(id_)
+                del parameter_value_ids[
                     updated_item["entity_id"], updated_item["parameter_definition_id"], updated_item["alternative_id"]
                 ]
-=======
-                updated_item = parameter_values.pop(id_)
-                del parameter_value_ids[updated_item["entity_id"], updated_item["parameter_definition_id"]]
->>>>>>> f139114f
             except KeyError:
                 msg = "Parameter value not found."
                 if strict:
@@ -1017,24 +982,17 @@
                 )
                 updated_item.update(item)
                 check_parameter_value(
-<<<<<<< HEAD
                     updated_item,
                     parameter_values,
                     parameter_definition_dict,
-                    entity_dict,
-                    parameter_value_list_dict,
+                    entities,
+                    parameter_value_lists,
                     alternatives,
                 )
-                parameter_value_dict[id_] = updated_item
-                parameter_values[
+                parameter_values[id_] = updated_item
+                parameter_value_ids[
                     updated_item["entity_id"], updated_item["parameter_definition_id"], updated_item["alternative_id"]
                 ] = id_
-=======
-                    updated_item, parameter_value_ids, parameter_definitions, entities, parameter_value_lists
-                )
-                parameter_values[id_] = updated_item
-                parameter_value_ids[updated_item["entity_id"], updated_item["parameter_definition_id"]] = id_
->>>>>>> f139114f
                 checked_items.append(item)
             except SpineIntegrityError as e:
                 if strict:
