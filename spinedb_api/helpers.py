--- conflicted
+++ resolved
@@ -514,11 +514,7 @@
         engine.execute("INSERT INTO alternative VALUES (1, 'Base', 'Base alternative')")
         engine.execute("INSERT INTO entity_class_type VALUES (1, 'object', null), (2, 'relationship', null)")
         engine.execute("INSERT INTO entity_type VALUES (1, 'object', null), (2, 'relationship', null)")
-<<<<<<< HEAD
         engine.execute("INSERT INTO alembic_version VALUES ('39e860a11b05')")
-=======
-        engine.execute("INSERT INTO alembic_version VALUES ('9da58d2def22')")
->>>>>>> f139114f
     except DatabaseError as e:
         raise SpineDBAPIError("Unable to create Spine database: {}".format(e.orig.args))
     return engine
