--- conflicted
+++ resolved
@@ -31,14 +31,9 @@
         scenario (str or int): scenario name or id
     """
     state = _ScenarioFilterState(db_map, scenario)
-<<<<<<< HEAD
-    make_entity_sq = partial(_make_scenario_filtered_entity_sq, state=state)
-    db_map.override_entity_sq_maker(make_entity_sq)
-=======
     # FIXME
     # make_entity_sq = partial(_make_scenario_filtered_entity_sq, state=state)
     # db_map.override_entity_sq_maker(make_entity_sq)
->>>>>>> 7525f0a0
     make_parameter_value_sq = partial(_make_scenario_filtered_parameter_value_sq, state=state)
     db_map.override_parameter_value_sq_maker(make_parameter_value_sq)
     make_alternative_sq = partial(_make_scenario_filtered_alternative_sq, state=state)
@@ -210,22 +205,14 @@
                 order_by=desc(db_map.scenario_alternative_sq.c.rank),
             )
             .label("max_rank_row_number"),
-<<<<<<< HEAD
-            db_map.entity_alternative_sq.active.label("active"),
-=======
             db_map.entity_alternative_sq.c.active.label("active"),
->>>>>>> 7525f0a0
         )
         .filter(state.original_entity_sq.c.id == db_map.entity_alternative_sq.c.entity_id)
         .filter(db_map.entity_alternative_sq.c.alternative_id == db_map.scenario_alternative_sq.c.alternative_id)
         .filter(db_map.scenario_alternative_sq.c.scenario_id == state.scenario_id)
     ).subquery()
     # TODO: Maybe we want to filter multi-dimensional entities involving filtered entities right here too?
-<<<<<<< HEAD
-    return db_map.query(wide_entity_sq).filter_by(max_rank_row_number=1, is_active=True).subquery()
-=======
     return db_map.query(wide_entity_sq).filter_by(max_rank_row_number=1, active=True).subquery()
->>>>>>> 7525f0a0
 
 
 def _make_scenario_filtered_parameter_value_sq(db_map, state):
