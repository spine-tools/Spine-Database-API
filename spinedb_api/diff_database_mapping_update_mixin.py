--- conflicted
+++ resolved
@@ -78,7 +78,6 @@
         all_items_for_insert.update(items_for_insert)
         return items_for_update, list(all_items_for_insert.values()), dirty_ids, updated_ids
 
-<<<<<<< HEAD
     def update_alternatives(self, *kwargs_list, strict=False):
         """Update alternatives."""
         checked_kwargs_list, intgr_error_log = self.check_alternatives_for_update(*kwargs_list, strict=strict)
@@ -150,10 +149,7 @@
             msg = "DBAPIError while updating scenario_alternatives: {}".format(e.orig.args)
             raise SpineDBAPIError(msg)
 
-    def update_object_classes(self, *kwargs_list, strict=False):
-=======
     def update_object_classes(self, *items, strict=False):
->>>>>>> e89f634a
         """Update parameter values."""
         checked_items, intgr_error_log = self.check_object_classes_for_update(*items, strict=strict)
         updated_ids = self._update_object_classes(*checked_items)
